--- conflicted
+++ resolved
@@ -204,7 +204,6 @@
 ```
 {% endraw %}
 
-<<<<<<< HEAD
 ## `useTheme` no longer accepts a theme object as an optional argument
 
 The useTheme hook no longer accepts a `RaTheme` object as an argument to return a `RaTheme` object; instead, it now only takes an optional default value for the theme **preference** (`ThemeType`, like `"light"` and `"dark"`), and returns the current theme **preference** (`ThemeType`, like `"light"` and `"dark"`) and a setter for the **preference**.
@@ -230,9 +229,9 @@
 ```
 
 ## `ToggleThemeButton` no longer accepts themes as props
+
 Passing the light and dark themes as props (previously deprecated) has been fully removed. Set them in the `<Admin>` component instead.
 
-=======
 ## `<SimpleFormIterator>` no longer clones its children
 
 We've changed the implementation of `<SimpleFormIterator>`, the companion child of `<ArrayInput>`. This internal change is mostly backwards compatible, with one exception: defining the `disabled` prop on the `<ArrayInput>` component does not disable the children inputs anymore. If you relied on this behavior, you now have to specify the `disabled` prop on each input:
@@ -283,7 +282,6 @@
 );
 ```
 
->>>>>>> 7f010a0e
 ## Upgrading to v4
 
 If you are on react-admin v3, follow the [Upgrading to v4](https://marmelab.com/react-admin/doc/4.16/Upgrade.html) guide before upgrading to v5.