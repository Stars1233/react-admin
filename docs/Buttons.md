--- conflicted
+++ resolved
@@ -7,35 +7,8 @@
 
 React-Admin provides button components for all the common uses.
 
-- **Navigation Buttons**: to navigate between the various react-admin views.
-    - [`<EditButton>`](#editbutton)
-    - [`<ShowButton>`](#showbutton)
-    - [`<CreateButton>`](#createbutton)
-    - [`<ListButton>`](#listbutton)
-
-- **List Buttons**: to be used in List views.
-    - [`<ExportButton>`](#exportbutton)
-    - [`<BulkExportButton>`](#bulkexportbutton)
-    - [`<BulkDeleteButton>`](#bulkdeletebutton)
-    - [`<BulkUpdateButton>`](#bulkupdatebutton)
-    - [`<BulkUpdateFormButton>`](#bulkupdateformbutton)
-    - [`<FilterButton>`](#filterbutton)
-
-- **Record Buttons**: To be used in detail views
-    - [`<UpdateButton>`](#updatebutton)
-    - [`<DeleteButton>`](#deletebutton)
-    - [`<DeleteWithConfirmButton>`](#deletewithconfirmbutton)
-    - [`<CloneButton>`](#clonebutton)
-
-- **Miscellaneous**
-    - [`<Button>`](#button)
-    - [`<RefreshButton>`](#refreshbutton)
-    - [`<SkipNavigationButton>`](#skipnavigationbutton)
-    - [`<UserMenu>`](#usermenu)
-
-## `<BulkDeleteButton>`
-
-<<<<<<< HEAD
+## Navigation Buttons
+
 These buttons allow users to navigate between the various react-admin views.
 
 ### `<EditButton>``
@@ -160,9 +133,122 @@
 
 const CommentListButton = () => <ListButton label="Comments" />;
 ```
-=======
+
+![List button](./img/list-button.png)
+
+`<ListButton>` is based on react-admin's base `<Button>`, so it's responsive, accessible, and the label is translatable.
+
+By default, react-admin doesn't display a `<ListButton>` in Edit and Show views action toolbar. This saves visual clutter, and users can always use the back button. You can add it by specifying your own `actions`:
+
+```jsx
+// linking back to the list from the Edit view
+import { TopToolbar, ListButton, ShowButton, Edit } from 'react-admin';
+
+const PostEditActions = () => (
+    <TopToolbar>
+        <ListButton />
+        <ShowButton />
+    </TopToolbar>
+);
+
+export const PostEdit = () => (
+    <Edit actions={<PostEditActions />}>
+        ...
+    </Edit>
+);
+```
+
+| Prop       | Required | Type            | Default          | Description                                  |
+| ---------- | -------- | --------------- | ---------------- | -------------------------------------------- |
+| `resource` | Optional | `string`        | -                | target resource, e.g. 'posts'                |
+| `label`    | Optional | `string`        | 'ra.action.list' | label or translation message to use          |
+| `icon`     | Optional | `ReactElement`  | -                | iconElement, e.g. `<CommentIcon />`          |
+
+It also supports [all the other `<Button>` props](#button).
+
+**Tip**: If you want to link to the List view manually, use the `/{resource}` location.
+
+**Tip**: If your authProvider implements [the `canAccess` method](./AuthProviderWriting.md#canaccess), `<ListButton>` will only render after calling it with the following parameters:
+- `action`: `list`
+- `resource`: the current resource
+
+## List Buttons
+
+The following buttons are designed to be used in List views.
+
+### `<ExportButton>`
+
+Exports the current list, with filters applied, but without pagination. It relies on [the `exporter` function](./List.md#exporter) passed to the `<List>` component, via the `ListContext`. It's disabled for empty lists.
+
+By default, the `<ExportButton>` is included in the List actions.
+
+```jsx
+import { CreateButton, ExportButton, TopToolbar } from 'react-admin';
+
+const PostListActions = () => (
+    <TopToolbar>
+        <PostFilter context="button" />
+        <CreateButton />
+        <ExportButton />
+    </TopToolbar>
+);
+
+export const PostList = () => (
+    <List actions={<PostListActions />}>
+        ...
+    </List>
+);
+```
+
+![Export button](./img/export-button.png)
+
+| Prop         | Required | Type            | Default            | Description                         |
+| ------------ | -------- | --------------- | ------------------ | ----------------------------------- |
+| `maxResults` | Optional | `number`        | 1000               | Maximum number of records to export |
+| `label`      | Optional | `string`        | 'ra.action.export' | label or translation message to use |
+| `icon`       | Optional | `ReactElement`  | `<DownloadIcon>`   | iconElement, e.g. `<CommentIcon />` |
+| `exporter`   | Optional | `Function`      | -                  | Override the List exporter function |
+| `meta`       | Optional | `any`           | undefined          | Metadata passed to the dataProvider |
+
+**Tip**: If you are looking for an `<ImportButton>`, check out this third-party package: [benwinding/react-admin-import-csv](https://github.com/benwinding/react-admin-import-csv).
+
+### `<BulkExportButton>`
+
+Same as `<ExportButton>`, except it only exports the selected rows instead of the entire list. To be used inside [the `<Datagrid bulkActionButtons>` prop](./Datagrid.md#bulkactionbuttons).
+
+```jsx
+import * as React from 'react';
+import { Fragment } from 'react';
+import { BulkDeleteButton, BulkExportButton } from 'react-admin';
+
+const PostBulkActionButtons = () => (
+    <Fragment>
+        <BulkExportButton />
+        <BulkDeleteButton />
+    </Fragment>
+);
+
+export const PostList = () => (
+    <List>
+        <Datagrid bulkActionButtons={<PostBulkActionButtons />}>
+            ...
+        </Datagrid>
+    </List>
+);
+```
+
+![Bulk Export button](./img/bulk-export-button.png)
+
+| Prop         | Required | Type            | Default            | Description                         |
+| ------------ | -------- | --------------- | ------------------ | ----------------------------------- |
+| `label`      | Optional | `string`        | 'ra.action.export' | label or translation message to use |
+| `icon`       | Optional | `ReactElement`  | `<DownloadIcon>`   | iconElement, e.g. `<CommentIcon />` |
+| `exporter`   | Optional | `Function`      | -                  | Override the List exporter function |
+| `meta`       | Optional | `any`           | undefined          | Metadata passed to the dataProvider |
+
+### `<BulkDeleteButton>`
+
 Deletes the selected rows. To be used inside [the `<Datagrid bulkActionButtons>` prop](./Datagrid.md#bulkactionbuttons) (where it's enabled by default).
->>>>>>> 4fd7205a
 
 ![Bulk Delete button](./img/bulk-delete-button.png)
 
@@ -206,15 +292,7 @@
 
 **Tip:** If you choose the `'pessimistic'` or `'optimistic'` mutation mode, a confirm dialog will be displayed to the user before the mutation is executed.
 
-<<<<<<< HEAD
-**Tip**: If your authProvider implements [the `canAccess` method](./AuthProviderWriting.md#canaccess), `<ListButton>` will only render after calling it with the following parameters:
-- `action`: `list`
-- `resource`: the current resource
-
-## List Buttons
-=======
 ### `successMessage`
->>>>>>> 4fd7205a
 
 ![Delete button success message](./img/BulkDeleteButton_Success.png)
 
