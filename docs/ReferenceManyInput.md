--- conflicted
+++ resolved
@@ -205,19 +205,11 @@
 </ReferenceManyInput>
 ```
 
-<<<<<<< HEAD
-### `rankSource`
+## `rankSource`
 
 `<SimpleFormIterator>` provides controls to reorder the items in the list. If the related records have a numeric rank field, you can enable the reordering feature by setting the `rankSource` prop.
 
-for example, if the variants have a `rank` field, you can set the `rankSource` prop like this:
-=======
-## `rankSource`
-
-`<SimpleFormIterator>` provides controls to reorder the items in the list. If the related records have a numeric rank field, you can enable the reordering feature by setting the `rankSource` prop.
-
 For example, if the variants have a `rank` field, you can set the `rankSource` prop like this:
->>>>>>> 14afce6b
 
 ```jsx
 <ReferenceManyInput
