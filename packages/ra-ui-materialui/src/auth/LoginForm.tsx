import React, { SFC } from 'react';
import PropTypes from 'prop-types';
import { Field, Form } from 'react-final-form';
import CardActions from '@material-ui/core/CardActions';
import Button from '@material-ui/core/Button';
import TextField from '@material-ui/core/TextField';
import CircularProgress from '@material-ui/core/CircularProgress';
import { makeStyles, Theme } from '@material-ui/core/styles';
import { useTranslate, useLogin, useNotify, useSafeSetState } from 'ra-core';

interface Props {
    redirectTo?: string;
}

interface FormData {
    username: string;
    password: string;
}

const useStyles = makeStyles((theme: Theme) => ({
    form: {
        padding: '0 1em 1em 1em',
    },
    input: {
        marginTop: '1em',
    },
    button: {
        width: '100%',
    },
    icon: {
        marginRight: theme.spacing(1),
    },
}));

const Input = ({
    meta: { touched, error }, // eslint-disable-line react/prop-types
    input: inputProps, // eslint-disable-line react/prop-types
    ...props
}) => (
    <TextField
        error={!!(touched && error)}
        helperText={touched && error}
        {...inputProps}
        {...props}
        fullWidth
    />
);

<<<<<<< HEAD
const LoginForm: SFC<Props> = ({ redirectTo }) => {
    const [loading, setLoading] = useSafeSetState(false);
    const login = useLogin();
    const translate = useTranslate();
    const notify = useNotify();
    const classes = useStyles({});
=======
const LoginForm: SFC<Props & EnhancedProps> = ({
    classes,
    isLoading,
    handleSubmit,
    translate,
}) => (
    <form onSubmit={handleSubmit(login)}>
        <div className={classes.form}>
            <div className={classes.input}>
                <Field
                    autoFocus
                    id="username"
                    name="username"
                    component={renderInput}
                    label={translate('ra.auth.username')}
                    disabled={isLoading}
                />
            </div>
            <div className={classes.input}>
                <Field
                    id="password"
                    name="password"
                    component={renderInput}
                    label={translate('ra.auth.password')}
                    type="password"
                    disabled={isLoading}
                    autocomplete="current-password"
                />
            </div>
        </div>
        <CardActions>
            <Button
                variant="raised"
                type="submit"
                color="primary"
                disabled={isLoading}
                className={classes.button}
            >
                {isLoading && (
                    <CircularProgress
                        className={classes.icon}
                        size={18}
                        thickness={2}
                    />
                )}
                {translate('ra.auth.sign_in')}
            </Button>
        </CardActions>
    </form>
);
>>>>>>> a0f243cf

    const validate = (values: FormData) => {
        const errors = { username: undefined, password: undefined };

        if (!values.username) {
            errors.username = translate('ra.validation.required');
        }
        if (!values.password) {
            errors.password = translate('ra.validation.required');
        }
        return errors;
    };

    const submit = values => {
        setLoading(true);
        login(values, redirectTo)
            .then(() => {
                setLoading(false);
            })
            .catch(error => {
                setLoading(false);
                notify(
                    typeof error === 'string'
                        ? error
                        : typeof error === 'undefined' || !error.message
                        ? 'ra.auth.sign_in_error'
                        : error.message,
                    'warning'
                );
            });
    };

    return (
        <Form
            onSubmit={submit}
            validate={validate}
            render={({ handleSubmit }) => (
                <form onSubmit={handleSubmit} noValidate>
                    <div className={classes.form}>
                        <div className={classes.input}>
                            <Field
                                autoFocus
                                id="username"
                                name="username"
                                component={Input}
                                label={translate('ra.auth.username')}
                                disabled={loading}
                            />
                        </div>
                        <div className={classes.input}>
                            <Field
                                id="password"
                                name="password"
                                component={Input}
                                label={translate('ra.auth.password')}
                                type="password"
                                disabled={loading}
                            />
                        </div>
                    </div>
                    <CardActions>
                        <Button
                            variant="contained"
                            type="submit"
                            color="primary"
                            disabled={loading}
                            className={classes.button}
                        >
                            {loading && (
                                <CircularProgress
                                    className={classes.icon}
                                    size={18}
                                    thickness={2}
                                />
                            )}
                            {translate('ra.auth.sign_in')}
                        </Button>
                    </CardActions>
                </form>
            )}
        />
    );
};

LoginForm.propTypes = {
    redirectTo: PropTypes.string,
};

export default LoginForm;<|MERGE_RESOLUTION|>--- conflicted
+++ resolved
@@ -46,65 +46,12 @@
     />
 );
 
-<<<<<<< HEAD
 const LoginForm: SFC<Props> = ({ redirectTo }) => {
     const [loading, setLoading] = useSafeSetState(false);
     const login = useLogin();
     const translate = useTranslate();
     const notify = useNotify();
     const classes = useStyles({});
-=======
-const LoginForm: SFC<Props & EnhancedProps> = ({
-    classes,
-    isLoading,
-    handleSubmit,
-    translate,
-}) => (
-    <form onSubmit={handleSubmit(login)}>
-        <div className={classes.form}>
-            <div className={classes.input}>
-                <Field
-                    autoFocus
-                    id="username"
-                    name="username"
-                    component={renderInput}
-                    label={translate('ra.auth.username')}
-                    disabled={isLoading}
-                />
-            </div>
-            <div className={classes.input}>
-                <Field
-                    id="password"
-                    name="password"
-                    component={renderInput}
-                    label={translate('ra.auth.password')}
-                    type="password"
-                    disabled={isLoading}
-                    autocomplete="current-password"
-                />
-            </div>
-        </div>
-        <CardActions>
-            <Button
-                variant="raised"
-                type="submit"
-                color="primary"
-                disabled={isLoading}
-                className={classes.button}
-            >
-                {isLoading && (
-                    <CircularProgress
-                        className={classes.icon}
-                        size={18}
-                        thickness={2}
-                    />
-                )}
-                {translate('ra.auth.sign_in')}
-            </Button>
-        </CardActions>
-    </form>
-);
->>>>>>> a0f243cf
 
     const validate = (values: FormData) => {
         const errors = { username: undefined, password: undefined };
@@ -162,6 +109,7 @@
                                 label={translate('ra.auth.password')}
                                 type="password"
                                 disabled={loading}
+                                autocomplete="current-password"
                             />
                         </div>
                     </div>
