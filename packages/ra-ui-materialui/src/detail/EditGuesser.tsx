--- conflicted
+++ resolved
@@ -1,11 +1,5 @@
 import * as React from 'react';
-<<<<<<< HEAD
 import { ReactNode, useEffect, useState } from 'react';
-import inflection from 'inflection';
-=======
-import { useEffect, useState } from 'react';
-
->>>>>>> 8750b800
 import {
     EditBase,
     InferredElement,
@@ -14,11 +8,11 @@
     getElementsFromRecords,
     RaRecord,
 } from 'ra-core';
+import { capitalize, singularize } from 'inflection';
 
 import { EditProps } from './Edit';
 import { EditView } from './EditView';
 import { editFieldTypes } from './editFieldTypes';
-import { capitalize, singularize } from 'inflection';
 
 export const EditGuesser = <RecordType extends RaRecord = any>(
     props: EditGuesserProps<RecordType>
