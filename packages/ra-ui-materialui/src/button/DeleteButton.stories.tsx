--- conflicted
+++ resolved
@@ -3,28 +3,21 @@
 import polyglotI18nProvider from 'ra-i18n-polyglot';
 import englishMessages from 'ra-language-english';
 import frenchMessages from 'ra-language-french';
-<<<<<<< HEAD
 import { QueryClient } from '@tanstack/react-query';
+import fakeRestDataProvider from 'ra-data-fakerest';
 import {
     AuthProvider,
     Resource,
     ResourceContextProvider,
     TestMemoryRouter,
 } from 'ra-core';
-import fakeRestDataProvider from 'ra-data-fakerest';
 import { AdminContext } from '../AdminContext';
 import { DeleteButton } from './DeleteButton';
 import { List } from '../list/List';
 import { Datagrid } from '../list/datagrid/Datagrid';
 import { TextField } from '../field/TextField';
 import { AdminUI } from '../AdminUI';
-=======
-import * as React from 'react';
-
-import { AdminContext } from '../AdminContext';
-import { DeleteButton } from './DeleteButton';
 import { Notification } from '../layout';
->>>>>>> 4fd7205a
 
 const theme = createTheme({
     palette: {
@@ -109,7 +102,6 @@
     </AdminContext>
 );
 
-<<<<<<< HEAD
 export const FullApp = () => {
     const queryClient = new QueryClient();
 
@@ -169,7 +161,10 @@
             >
                 <Resource name="books" list={BookList} />
             </AdminUI>
-=======
+        </AdminContext>
+    );
+};
+
 export const NotificationDefault = () => {
     const dataProvider = {
         delete: () => Promise.resolve({ data: { id: 1 } }),
@@ -182,31 +177,6 @@
     );
 };
 
-export const NotificationTranslated = () => {
-    const dataProvider = {
-        delete: () => Promise.resolve({ data: { id: 1 } }),
-    } as any;
-    return (
-        <AdminContext
-            dataProvider={dataProvider}
-            i18nProvider={polyglotI18nProvider(
-                () => ({
-                    ...englishMessages,
-                    resources: {
-                        books: { notifications: { deleted: 'Book deleted' } },
-                    },
-                }),
-                'en'
-            )}
-        >
-            <DeleteButton record={{ id: 1 }} resource="books" />
-            <Notification />
->>>>>>> 4fd7205a
-        </AdminContext>
-    );
-};
-
-<<<<<<< HEAD
 const AccessControlLayout = ({
     children,
     resourcesAccesses,
@@ -349,7 +319,30 @@
     },
     process.env.NODE_ENV === 'development'
 );
-=======
+
+export const NotificationTranslated = () => {
+    const dataProvider = {
+        delete: () => Promise.resolve({ data: { id: 1 } }),
+    } as any;
+    return (
+        <AdminContext
+            dataProvider={dataProvider}
+            i18nProvider={polyglotI18nProvider(
+                () => ({
+                    ...englishMessages,
+                    resources: {
+                        books: { notifications: { deleted: 'Book deleted' } },
+                    },
+                }),
+                'en'
+            )}
+        >
+            <DeleteButton record={{ id: 1 }} resource="books" />
+            <Notification />
+        </AdminContext>
+    );
+};
+
 export const SuccessMessage = () => {
     const dataProvider = {
         delete: () => Promise.resolve({ data: { id: 1 } }),
@@ -364,5 +357,4 @@
             <Notification />
         </AdminContext>
     );
-};
->>>>>>> 4fd7205a
+};