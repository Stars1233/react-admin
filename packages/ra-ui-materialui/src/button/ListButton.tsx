--- conflicted
+++ resolved
@@ -1,7 +1,6 @@
 import * as React from 'react';
 import ActionList from '@mui/icons-material/List';
 import { Link } from 'react-router-dom';
-<<<<<<< HEAD
 import {
     useResourceContext,
     useCreatePath,
@@ -9,14 +8,11 @@
     useGetResourceLabel,
     useResourceTranslation,
 } from 'ra-core';
-=======
-import { useResourceContext, useCreatePath, useCanAccess } from 'ra-core';
 import {
     ComponentsOverrides,
     styled,
     useThemeProps,
 } from '@mui/material/styles';
->>>>>>> dcb7de6f
 
 import { Button, type ButtonProps } from './Button';
 
@@ -89,16 +85,11 @@
             component={Link}
             to={createPath({ type: 'list', resource })}
             state={scrollStates[String(scrollToTop)]}
-<<<<<<< HEAD
             // avoid double translation
             label={<>{label}</>}
             // If users provide a ReactNode as label, its their responsibility to also provide an aria-label should they need it
             aria-label={typeof label === 'string' ? label : undefined}
-            {...(rest as any)}
-=======
-            label={label}
             {...rest}
->>>>>>> dcb7de6f
         >
             {icon}
         </StyledButton>
