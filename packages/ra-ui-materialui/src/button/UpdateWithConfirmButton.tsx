import * as React from 'react';
import { Fragment, useState } from 'react';
import ActionUpdate from '@mui/icons-material/Update';

import {
    alpha,
    type ComponentsOverrides,
    styled,
    useThemeProps,
} from '@mui/material/styles';
import {
    useTranslate,
    useNotify,
    useResourceContext,
    type MutationMode,
    type RaRecord,
    useRecordContext,
    useUpdate,
<<<<<<< HEAD
    UpdateParams,
    useGetRecordRepresentation,
=======
    type UpdateParams,
>>>>>>> 983d2574
} from 'ra-core';

import { Confirm } from '../layout';
import { Button, type ButtonProps } from './Button';
import type { UseMutationOptions } from '@tanstack/react-query';
import { humanize, inflect } from 'inflection';

export const UpdateWithConfirmButton = (
    inProps: UpdateWithConfirmButtonProps
) => {
    const props = useThemeProps({
        props: inProps,
        name: PREFIX,
    });
    const notify = useNotify();
    const translate = useTranslate();
    const resource = useResourceContext(props);
    const [isOpen, setOpen] = useState(false);
    const record = useRecordContext(props);

    const {
        confirmTitle: confirmTitleProp,
        confirmContent: confirmContentProp,
        data,
        icon = defaultIcon,
        label = 'ra.action.update',
        mutationMode = 'pessimistic',
        onClick,
        mutationOptions = {},
        ...rest
    } = props;
    const {
        meta: mutationMeta,
        onSuccess = () => {
            notify(`resources.${resource}.notifications.updated`, {
                type: 'info',
                messageArgs: {
                    smart_count: 1,
                    _: translate('ra.notification.updated', { smart_count: 1 }),
                },
                undoable: mutationMode === 'undoable',
            });
        },
        onError = (error: Error | string) => {
            notify(
                typeof error === 'string'
                    ? error
                    : error.message || 'ra.notification.http_error',
                {
                    type: 'error',
                    messageArgs: {
                        _:
                            typeof error === 'string'
                                ? error
                                : error && error.message
                                  ? error.message
                                  : undefined,
                    },
                }
            );
        },
        onSettled = () => {
            setOpen(false);
        },
        ...otherMutationOptions
    } = mutationOptions;

    const [update, { isPending }] = useUpdate(
        resource,
        { id: record?.id, data, meta: mutationMeta, previousData: record },
        {
            onSuccess,
            onError,
            onSettled,
            mutationMode,
            ...otherMutationOptions,
        }
    );

    const handleClick = e => {
        setOpen(true);
        e.stopPropagation();
    };

    const handleDialogClose = () => {
        setOpen(false);
    };

    const handleUpdate = e => {
        update(resource, {
            id: record?.id,
            data,
            meta: mutationMeta,
            previousData: record,
        });

        if (typeof onClick === 'function') {
            onClick(e);
        }
    };

    const getRecordRepresentation = useGetRecordRepresentation(resource);
    const recordRepresentation = getRecordRepresentation(record);
    let confirmNameParam = recordRepresentation;
    let confirmContent = 'ra.message.bulk_update_content_record_representation';
    let confirmTitle = 'ra.message.bulk_update_title_record_representation';
    const resourceName = translate(`resources.${resource}.forcedCaseName`, {
        smart_count: 1,
        _: humanize(
            translate(`resources.${resource}.name`, {
                smart_count: 1,
                _: resource ? inflect(resource, 1) : undefined,
            }),
            true
        ),
    });

    if (React.isValidElement(recordRepresentation)) {
        confirmNameParam = resourceName;
        confirmTitle = 'ra.message.bulk_update_title';
        confirmContent = 'ra.message.bulk_update_content';
    }
    return (
        <Fragment>
            <StyledButton
                onClick={handleClick}
                label={label}
                {...sanitizeRestProps(rest)}
            >
                {icon}
            </StyledButton>
            <Confirm
                isOpen={isOpen}
                loading={isPending}
                title={confirmTitleProp ?? confirmTitle}
                content={confirmContentProp ?? confirmContent}
                translateOptions={{
                    smart_count: 1,
                    name: confirmNameParam,
                    resource: resourceName,
                }}
                onConfirm={handleUpdate}
                onClose={handleDialogClose}
            />
        </Fragment>
    );
};

const sanitizeRestProps = ({
    label,
    ...rest
}: Omit<
    UpdateWithConfirmButtonProps,
    'resource' | 'selectedIds' | 'icon' | 'data'
>) => rest;

export interface UpdateWithConfirmButtonProps<
    RecordType extends RaRecord = any,
    MutationOptionsError = unknown,
> extends ButtonProps {
    confirmContent?: React.ReactNode;
    confirmTitle?: React.ReactNode;
    icon?: React.ReactNode;
    data: any;
    mutationMode?: MutationMode;
    mutationOptions?: UseMutationOptions<
        RecordType,
        MutationOptionsError,
        UpdateParams<RecordType>
    > & { meta?: any };
}

const PREFIX = 'RaUpdateWithConfirmButton';

const StyledButton = styled(Button, {
    name: PREFIX,
    overridesResolver: (props, styles) => styles.root,
})(({ theme }) => ({
    color: theme.palette.primary.main,
    '&:hover': {
        backgroundColor: alpha(theme.palette.primary.main, 0.12),
        // Reset on mouse devices
        '@media (hover: none)': {
            backgroundColor: 'transparent',
        },
    },
}));

const defaultIcon = <ActionUpdate />;

declare module '@mui/material/styles' {
    interface ComponentNameToClassKey {
        RaUpdateWithConfirmButton: 'root';
    }

    interface ComponentsPropsList {
        RaUpdateWithConfirmButton: Partial<UpdateWithConfirmButtonProps>;
    }

    interface Components {
        RaUpdateWithConfirmButton?: {
            defaultProps?: ComponentsPropsList['RaUpdateWithConfirmButton'];
            styleOverrides?: ComponentsOverrides<
                Omit<Theme, 'components'>
            >['RaUpdateWithConfirmButton'];
        };
    }
}<|MERGE_RESOLUTION|>--- conflicted
+++ resolved
@@ -14,14 +14,10 @@
     useResourceContext,
     type MutationMode,
     type RaRecord,
+    type UpdateParams,
     useRecordContext,
     useUpdate,
-<<<<<<< HEAD
-    UpdateParams,
     useGetRecordRepresentation,
-=======
-    type UpdateParams,
->>>>>>> 983d2574
 } from 'ra-core';
 
 import { Confirm } from '../layout';
