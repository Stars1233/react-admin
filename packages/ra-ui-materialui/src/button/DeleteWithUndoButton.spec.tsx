import * as React from 'react';
import { screen, render, waitFor, fireEvent } from '@testing-library/react';
import expect from 'expect';
import {
    MutationMode,
    CoreAdminContext,
    testDataProvider,
    useNotificationContext,
} from 'ra-core';
import { createTheme, ThemeProvider } from '@mui/material/styles';

import { Toolbar, SimpleForm } from '../form';
import { Edit } from '../detail';
import { TextInput } from '../input';
import { DeleteWithUndoButton } from './DeleteWithUndoButton';
<<<<<<< HEAD
import { Label } from './DeleteButton.stories';
=======
import { Themed } from './DeleteWithUndoButton.stories';
>>>>>>> dcb7de6f

const theme = createTheme();

const invalidButtonDomProps = {
    record: { id: 123, foo: 'bar' },
    redirect: 'list',
    resource: 'posts',
};

describe('<DeleteWithUndoButton />', () => {
    it('should allow resource specific default title', async () => {
        render(<Label translations="resource specific" />);
        await screen.findByText('Delete War and Peace permanently');
        fireEvent.click(screen.getByText('English', { selector: 'button' }));
        fireEvent.click(await screen.findByText('Français'));
        await screen.findByText('Supprimer définitivement War and Peace');
    });

    it('should render a button with no DOM errors', () => {
        const spy = jest.spyOn(console, 'error').mockImplementation(() => {});

        render(
            <CoreAdminContext dataProvider={testDataProvider()}>
                <ThemeProvider theme={theme}>
                    <DeleteWithUndoButton {...invalidButtonDomProps} />
                </ThemeProvider>
            </CoreAdminContext>
        );

        expect(spy).not.toHaveBeenCalled();
        expect(
            screen
                .getByLabelText('resources.posts.action.delete')
                .getAttribute('type')
        ).toEqual('button');

        spy.mockRestore();
    });

    const defaultEditProps = {
        id: '123',
        resource: 'posts',
        location: {
            pathname: '',
            search: undefined,
            state: undefined,
            hash: undefined,
        },
        match: { isExact: true, path: '', url: '', params: undefined },
        mutationMode: 'pessimistic' as MutationMode,
    };

    it('should allow to override the onSuccess side effects', async () => {
        const dataProvider = testDataProvider({
            getOne: () =>
                // @ts-ignore
                Promise.resolve({
                    data: { id: 123, title: 'lorem' },
                }),
            // @ts-ignore
            delete: () => Promise.resolve({ data: { id: 123 } }),
        });
        const onSuccess = jest.fn();
        const EditToolbar = props => (
            <Toolbar {...props}>
                <DeleteWithUndoButton mutationOptions={{ onSuccess }} />
            </Toolbar>
        );
        render(
            <ThemeProvider theme={theme}>
                <CoreAdminContext dataProvider={dataProvider}>
                    <Edit {...defaultEditProps}>
                        <SimpleForm toolbar={<EditToolbar />}>
                            <TextInput source="title" />
                        </SimpleForm>
                    </Edit>
                </CoreAdminContext>
            </ThemeProvider>
        );
        // waitFor for the dataProvider.getOne() return
        await waitFor(() => {
            expect(screen.queryByDisplayValue('lorem')).not.toBeNull();
        });
        fireEvent.click(screen.getByLabelText('resources.posts.action.delete'));
        await waitFor(() => {
            expect(onSuccess).toHaveBeenCalledWith(
                { id: 123, title: 'lorem' },
                {
                    id: 123,
                    previousData: { id: 123, title: 'lorem' },
                    resource: 'posts',
                },
                { snapshot: [] }
            );
        });
    });

    it('should display success message after successful deletion', async () => {
        const successMessage = 'Test Message';
        const dataProvider = testDataProvider({
            getOne: () =>
                // @ts-ignore
                Promise.resolve({
                    data: { id: 123, title: 'lorem' },
                }),
            delete: jest.fn().mockResolvedValueOnce({ data: { id: 123 } }),
        });
        const EditToolbar = props => (
            <Toolbar {...props}>
                <DeleteWithUndoButton
                    resource="comments"
                    successMessage={successMessage}
                />
            </Toolbar>
        );

        let notificationsSpy;
        const Notification = () => {
            const { notifications } = useNotificationContext();
            React.useEffect(() => {
                notificationsSpy = notifications;
            }, [notifications]);
            return null;
        };

        render(
            <ThemeProvider theme={theme}>
                <CoreAdminContext dataProvider={dataProvider}>
                    <Edit {...defaultEditProps}>
                        <SimpleForm toolbar={<EditToolbar />}>
                            <TextInput source="title" />
                        </SimpleForm>
                    </Edit>
                    <Notification />
                </CoreAdminContext>
            </ThemeProvider>
        );
        // waitFor for the dataProvider.getOne() return
        await waitFor(() => {
            expect(screen.queryByDisplayValue('lorem')).not.toBeNull();
        });
        fireEvent.click(
            await screen.findByLabelText('resources.comments.action.delete')
        );
        await waitFor(() => {
            expect(notificationsSpy).toEqual([
                {
                    message: successMessage,
                    type: 'info',
                    notificationOptions: {
                        messageArgs: {
                            smart_count: 1,
                            _: 'ra.notification.deleted',
                        },
                        undoable: true,
                    },
                },
            ]);
        });
    });

    it('should be customized by a theme', async () => {
        render(<Themed />);
        const buttons = await screen.findAllByTestId('themed');
        expect(buttons[0].classList).toContain('MuiButton-outlined');
    });
});<|MERGE_RESOLUTION|>--- conflicted
+++ resolved
@@ -13,11 +13,8 @@
 import { Edit } from '../detail';
 import { TextInput } from '../input';
 import { DeleteWithUndoButton } from './DeleteWithUndoButton';
-<<<<<<< HEAD
 import { Label } from './DeleteButton.stories';
-=======
 import { Themed } from './DeleteWithUndoButton.stories';
->>>>>>> dcb7de6f
 
 const theme = createTheme();
 
