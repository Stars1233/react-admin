--- conflicted
+++ resolved
@@ -14,6 +14,8 @@
 } from 'ra-core';
 import fakeRestDataProvider from 'ra-data-fakerest';
 import { QueryClient } from '@tanstack/react-query';
+import { ThemeOptions } from '@mui/material';
+import { deepmerge } from '@mui/utils';
 import { AdminContext } from '../AdminContext';
 import { AdminUI } from '../AdminUI';
 import { List } from '../list/List';
@@ -22,13 +24,8 @@
 import ShowButton from './ShowButton';
 import { Show } from '../detail/Show';
 import { SimpleShowLayout } from '../detail/SimpleShowLayout';
-<<<<<<< HEAD
 import { LocalesMenuButton } from './LocalesMenuButton';
-=======
-import { deepmerge } from '@mui/utils';
 import { defaultLightTheme } from '../theme';
-import { ThemeOptions } from '@mui/material';
->>>>>>> dcb7de6f
 
 export default { title: 'ra-ui-materialui/button/ShowButton' };
 
