import * as React from 'react';
import polyglotI18nProvider from 'ra-i18n-polyglot';
import englishMessages from 'ra-language-english';
import frenchMessages from 'ra-language-french';
import {
    AuthProvider,
    RecordContextProvider,
    Resource,
    ResourceContextProvider,
    TestMemoryRouter,
} from 'ra-core';
import fakeRestDataProvider from 'ra-data-fakerest';
import { QueryClient } from '@tanstack/react-query';
import { AdminContext } from '../AdminContext';
import { AdminUI } from '../AdminUI';
import { List } from '../list/List';
import { Datagrid } from '../list/datagrid/Datagrid';
import { TextField } from '../field/TextField';
import ShowButton from './ShowButton';
import { Show } from '../detail/Show';
import { SimpleShowLayout } from '../detail/SimpleShowLayout';

export default { title: 'ra-ui-materialui/button/ShowButton' };

export const Basic = ({ buttonProps }: { buttonProps?: any }) => (
    <TestMemoryRouter>
        <AdminContext
            i18nProvider={polyglotI18nProvider(locale =>
                locale === 'fr' ? frenchMessages : englishMessages
            )}
        >
            <ResourceContextProvider value="books">
                <RecordContextProvider value={{ id: 1 }}>
                    <ShowButton {...buttonProps} />
                </RecordContextProvider>
            </ResourceContextProvider>
        </AdminContext>
    </TestMemoryRouter>
);

export const AccessControl = () => {
    const queryClient = new QueryClient();

    return (
        <TestMemoryRouter>
            <AccessControlAdmin queryClient={queryClient} />
        </TestMemoryRouter>
    );
};

const AccessControlAdmin = ({ queryClient }: { queryClient: QueryClient }) => {
    const [resourcesAccesses, setResourcesAccesses] = React.useState({
        'books.list': true,
<<<<<<< HEAD
        'books.create': true,
        'books.delete': true,
=======
>>>>>>> a6df7759
        'books.show': false,
        'books.show.1': false,
    });

    const authProvider: AuthProvider = {
        login: () => Promise.reject(new Error('Not implemented')),
        logout: () => Promise.reject(new Error('Not implemented')),
        checkError: () => Promise.resolve(),
        checkAuth: () => Promise.resolve(),
        canAccess: ({ resource, action, record }) =>
            new Promise(resolve =>
                setTimeout(
                    resolve,
                    300,
                    resourcesAccesses[
                        `${resource}.${action}${record && record.id === 1 ? `.${record.id}` : ''}`
                    ]
                )
            ),
        getPermissions: () => Promise.resolve(undefined),
    };

    return (
        <AdminContext
            dataProvider={dataProvider}
            authProvider={authProvider}
            i18nProvider={polyglotI18nProvider(locale =>
                locale === 'fr' ? frenchMessages : englishMessages
            )}
            queryClient={queryClient}
        >
            <AdminUI
                layout={({ children }) => (
                    <AccessControlLayout
                        resourcesAccesses={resourcesAccesses}
                        setResourcesAccesses={setResourcesAccesses}
                        queryClient={queryClient}
                    >
                        {children}
                    </AccessControlLayout>
                )}
            >
                <Resource name="books" list={BookList} show={BookShow} />
            </AdminUI>
        </AdminContext>
    );
};

const AccessControlLayout = ({
    children,
    resourcesAccesses,
    setResourcesAccesses,
    queryClient,
}: {
    children: React.ReactNode;
    resourcesAccesses: {
        'books.list': boolean;
        'books.show': boolean;
        'books.show.1': boolean;
    };
    setResourcesAccesses: (resourcesAccesses: any) => void;
    queryClient: QueryClient;
}) => {
    return (
        <div>
            <div>{children}</div>
            <hr />
            <label>
                <input
                    type="checkbox"
                    checked={resourcesAccesses['books.show']}
                    onChange={e => {
                        setResourcesAccesses({
                            ...resourcesAccesses,
                            'books.show': e.target.checked,
                        });
                        queryClient.clear();
                    }}
                />
                Allow accessing books
            </label>
            <br />
            <label>
                <input
                    type="checkbox"
                    checked={resourcesAccesses['books.show.1']}
                    onChange={e => {
                        setResourcesAccesses({
                            ...resourcesAccesses,
                            'books.show.1': e.target.checked,
                        });
                        queryClient.clear();
                    }}
                />
                Allow accessing War and Peace
            </label>
        </div>
    );
};

const BookList = () => {
    return (
        <List>
            <Datagrid>
                <TextField source="id" />
                <TextField source="title" />
                <TextField source="author" />
                <TextField source="year" />
                <ShowButton />
            </Datagrid>
        </List>
    );
};

const BookShow = () => (
    <Show>
        <SimpleShowLayout>
            <TextField source="title" />
            <TextField source="author" />
            <TextField source="year" />
        </SimpleShowLayout>
    </Show>
);

const dataProvider = fakeRestDataProvider({
    books: [
        {
            id: 1,
            title: 'War and Peace',
            author: 'Leo Tolstoy',
            year: 1869,
        },
        {
            id: 2,
            title: 'Pride and Predjudice',
            author: 'Jane Austen',
            year: 1813,
        },
        {
            id: 3,
            title: 'The Picture of Dorian Gray',
            author: 'Oscar Wilde',
            year: 1890,
        },
        {
            id: 4,
            title: 'Le Petit Prince',
            author: 'Antoine de Saint-Exupéry',
            year: 1943,
        },
        {
            id: 5,
            title: "Alice's Adventures in Wonderland",
            author: 'Lewis Carroll',
            year: 1865,
        },
        {
            id: 6,
            title: 'Madame Bovary',
            author: 'Gustave Flaubert',
            year: 1856,
        },
        {
            id: 7,
            title: 'The Lord of the Rings',
            author: 'J. R. R. Tolkien',
            year: 1954,
        },
        {
            id: 8,
            title: "Harry Potter and the Philosopher's Stone",
            author: 'J. K. Rowling',
            year: 1997,
        },
        {
            id: 9,
            title: 'The Alchemist',
            author: 'Paulo Coelho',
            year: 1988,
        },
        {
            id: 10,
            title: 'A Catcher in the Rye',
            author: 'J. D. Salinger',
            year: 1951,
        },
        {
            id: 11,
            title: 'Ulysses',
            author: 'James Joyce',
            year: 1922,
        },
    ],
    authors: [],
});<|MERGE_RESOLUTION|>--- conflicted
+++ resolved
@@ -51,11 +51,7 @@
 const AccessControlAdmin = ({ queryClient }: { queryClient: QueryClient }) => {
     const [resourcesAccesses, setResourcesAccesses] = React.useState({
         'books.list': true,
-<<<<<<< HEAD
-        'books.create': true,
-        'books.delete': true,
-=======
->>>>>>> a6df7759
+        'books.delete': false,
         'books.show': false,
         'books.show.1': false,
     });
@@ -113,6 +109,7 @@
     children: React.ReactNode;
     resourcesAccesses: {
         'books.list': boolean;
+        'books.delete': boolean;
         'books.show': boolean;
         'books.show.1': boolean;
     };
