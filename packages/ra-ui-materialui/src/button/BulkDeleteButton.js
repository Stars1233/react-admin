import React from 'react';
import PropTypes from 'prop-types';
<<<<<<< HEAD
=======
import { connect } from 'react-redux';
import compose from 'recompose/compose';
import ActionDelete from '@material-ui/icons/Delete';
import { withStyles, createStyles } from '@material-ui/core/styles';
import { fade } from '@material-ui/core/styles/colorManipulator';
import { crudDeleteMany, startUndoable } from 'ra-core';
>>>>>>> b64cfc37

import BulkDeleteWithConfirmButton from './BulkDeleteWithConfirmButton';
import BulkDeleteWithUndoButton from './BulkDeleteWithUndoButton';
import Button from './Button';

<<<<<<< HEAD
const BulkDeleteButton = ({ undoable, ...props }) =>
    undoable ? (
        <BulkDeleteWithUndoButton {...props} />
    ) : (
        <BulkDeleteWithConfirmButton {...props} />
    );

BulkDeleteButton.propTypes = {
    basePath: PropTypes.string,
    label: PropTypes.string,
    resource: PropTypes.string.isRequired,
    selectedIds: PropTypes.arrayOf(PropTypes.any).isRequired,
    undoable: PropTypes.bool,
    icon: PropTypes.element,
};

BulkDeleteButton.defaultProps = {
    undoable: true,
};

export default BulkDeleteButton;
=======
const sanitizeRestProps = ({
    basePath,
    classes,
    dispatchCrudDeleteMany,
    filterValues,
    label,
    resource,
    selectedIds,
    startUndoable,
    undoable,
    ...rest
}) => rest;

const styles = theme => createStyles({
    deleteButton: {
        color: theme.palette.error.main,
        '&:hover': {
            backgroundColor: fade(theme.palette.error.main, 0.12),
            // Reset on mouse devices
            '@media (hover: none)': {
                backgroundColor: 'transparent',
            },
        },
    },
});

class BulkDeleteButton extends Component {
    static propTypes = {
        basePath: PropTypes.string,
        classes: PropTypes.object,
        dispatchCrudDeleteMany: PropTypes.func.isRequired,
        label: PropTypes.string,
        resource: PropTypes.string.isRequired,
        startUndoable: PropTypes.func,
        selectedIds: PropTypes.arrayOf(PropTypes.any).isRequired,
        undoable: PropTypes.bool,
        icon: PropTypes.element,
    };

    static defaultProps = {
        label: 'ra.action.delete',
        undoable: true,
        icon: <ActionDelete />,
    };

    handleClick = () => {
        const {
            basePath,
            dispatchCrudDeleteMany,
            resource,
            selectedIds,
            startUndoable,
            undoable,
            onClick,
        } = this.props;
        if (undoable) {
            startUndoable(crudDeleteMany(resource, selectedIds, basePath));
        } else {
            dispatchCrudDeleteMany(resource, selectedIds, basePath);
        }

        if (typeof onClick === 'function') {
            onClick();
        }
    };

    render() {
        const { classes, label, icon, onClick, ...rest } = this.props;
        return (
            <Button
                onClick={this.handleClick}
                label={label}
                className={classes.deleteButton}
                {...sanitizeRestProps(rest)}
            >
                {icon}
            </Button>
        );
    }
}

const EnhancedBulkDeleteButton = compose(
    connect(
        undefined,
        {
            startUndoable,
            dispatchCrudDeleteMany: crudDeleteMany,
        }
    ),
    withStyles(styles)
)(BulkDeleteButton);

export default EnhancedBulkDeleteButton;
>>>>>>> b64cfc37
<|MERGE_RESOLUTION|>--- conflicted
+++ resolved
@@ -1,20 +1,9 @@
 import React from 'react';
 import PropTypes from 'prop-types';
-<<<<<<< HEAD
-=======
-import { connect } from 'react-redux';
-import compose from 'recompose/compose';
-import ActionDelete from '@material-ui/icons/Delete';
-import { withStyles, createStyles } from '@material-ui/core/styles';
-import { fade } from '@material-ui/core/styles/colorManipulator';
-import { crudDeleteMany, startUndoable } from 'ra-core';
->>>>>>> b64cfc37
-
 import BulkDeleteWithConfirmButton from './BulkDeleteWithConfirmButton';
 import BulkDeleteWithUndoButton from './BulkDeleteWithUndoButton';
 import Button from './Button';
 
-<<<<<<< HEAD
 const BulkDeleteButton = ({ undoable, ...props }) =>
     undoable ? (
         <BulkDeleteWithUndoButton {...props} />
@@ -35,99 +24,4 @@
     undoable: true,
 };
 
-export default BulkDeleteButton;
-=======
-const sanitizeRestProps = ({
-    basePath,
-    classes,
-    dispatchCrudDeleteMany,
-    filterValues,
-    label,
-    resource,
-    selectedIds,
-    startUndoable,
-    undoable,
-    ...rest
-}) => rest;
-
-const styles = theme => createStyles({
-    deleteButton: {
-        color: theme.palette.error.main,
-        '&:hover': {
-            backgroundColor: fade(theme.palette.error.main, 0.12),
-            // Reset on mouse devices
-            '@media (hover: none)': {
-                backgroundColor: 'transparent',
-            },
-        },
-    },
-});
-
-class BulkDeleteButton extends Component {
-    static propTypes = {
-        basePath: PropTypes.string,
-        classes: PropTypes.object,
-        dispatchCrudDeleteMany: PropTypes.func.isRequired,
-        label: PropTypes.string,
-        resource: PropTypes.string.isRequired,
-        startUndoable: PropTypes.func,
-        selectedIds: PropTypes.arrayOf(PropTypes.any).isRequired,
-        undoable: PropTypes.bool,
-        icon: PropTypes.element,
-    };
-
-    static defaultProps = {
-        label: 'ra.action.delete',
-        undoable: true,
-        icon: <ActionDelete />,
-    };
-
-    handleClick = () => {
-        const {
-            basePath,
-            dispatchCrudDeleteMany,
-            resource,
-            selectedIds,
-            startUndoable,
-            undoable,
-            onClick,
-        } = this.props;
-        if (undoable) {
-            startUndoable(crudDeleteMany(resource, selectedIds, basePath));
-        } else {
-            dispatchCrudDeleteMany(resource, selectedIds, basePath);
-        }
-
-        if (typeof onClick === 'function') {
-            onClick();
-        }
-    };
-
-    render() {
-        const { classes, label, icon, onClick, ...rest } = this.props;
-        return (
-            <Button
-                onClick={this.handleClick}
-                label={label}
-                className={classes.deleteButton}
-                {...sanitizeRestProps(rest)}
-            >
-                {icon}
-            </Button>
-        );
-    }
-}
-
-const EnhancedBulkDeleteButton = compose(
-    connect(
-        undefined,
-        {
-            startUndoable,
-            dispatchCrudDeleteMany: crudDeleteMany,
-        }
-    ),
-    withStyles(styles)
-)(BulkDeleteButton);
-
-export default EnhancedBulkDeleteButton;
->>>>>>> b64cfc37
+export default BulkDeleteButton;