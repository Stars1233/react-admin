--- conflicted
+++ resolved
@@ -113,16 +113,9 @@
         return disableRemove && disableRemove(record);
     };
 
-<<<<<<< HEAD
     const addField = () => {
         ids.current.push(nextId.current++);
-        fields.push({});
-=======
-    addField = () => {
-        const { fields } = this.props;
-        this.ids.push(this.nextId++);
         fields.push(undefined);
->>>>>>> 562c0d80
     };
 
     const records = get(record, source);
@@ -253,11 +246,4 @@
     TransitionProps: PropTypes.shape({}),
 };
 
-<<<<<<< HEAD
-export default SimpleFormIterator;
-=======
-export default compose(
-    translate,
-    withStyles(styles, { name: 'RaSimpleFormIterator' })
-)(SimpleFormIterator);
->>>>>>> 562c0d80
+export default SimpleFormIterator;