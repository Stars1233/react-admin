--- conflicted
+++ resolved
@@ -522,17 +522,11 @@
     </Wrapper>
 );
 
-<<<<<<< HEAD
-export const FullApp = () => (
-=======
-const dataProvider = fakeRestDataProvider({ books: data });
-
 export const FullApp = ({
     rowClick,
 }: {
     rowClick?: DatagridRowProps['rowClick'];
 }) => (
->>>>>>> 516d3ea7
     <AdminContext
         dataProvider={dataProvider}
         i18nProvider={polyglotI18nProvider(() => defaultMessages, 'en')}
