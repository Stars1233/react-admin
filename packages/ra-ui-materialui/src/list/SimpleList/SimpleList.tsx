import * as React from 'react';
import { styled } from '@mui/material/styles';
import type { SxProps } from '@mui/material';
import { isValidElement, ReactNode, ReactElement } from 'react';
import {
    Avatar,
    List,
    ListProps,
    ListItem,
    ListItemAvatar,
    ListItemButton,
    ListItemIcon,
    ListItemProps,
    ListItemSecondaryAction,
    ListItemText,
} from '@mui/material';
import { Link } from 'react-router-dom';
import {
    Identifier,
    RaRecord,
    RecordContextProvider,
    sanitizeListRestProps,
    useListContextWithProps,
    useResourceContext,
    useGetRecordRepresentation,
    useCreatePath,
    useTranslate,
} from 'ra-core';

import { SimpleListLoading } from './SimpleListLoading';
import { ListNoResults } from '../ListNoResults';

/**
 * The <SimpleList> component renders a list of records as a Material UI <List>.
 * It is usually used as a child of react-admin's <List> and <ReferenceManyField> components.
 *
 * Also widely used on Mobile.
 *
 * Props:
 * - primaryText: function returning a React element (or some text) based on the record
 * - secondaryText: same
 * - tertiaryText: same
 * - leftAvatar: function returning a React element based on the record
 * - leftIcon: same
 * - rightAvatar: same
 * - rightIcon: same
 * - linkType: 'edit' or 'show', or a function returning 'edit' or 'show' based on the record
 * - rowStyle: function returning a style object based on (record, index)
 * - rowSx: function returning a sx object based on (record, index)
 *
 * @example // Display all posts as a List
 * const postRowSx = (record, index) => ({
 *     backgroundColor: record.views >= 500 ? '#efe' : 'white',
 * });
 * export const PostList = () => (
 *     <List>
 *         <SimpleList
 *             primaryText={record => record.title}
 *             secondaryText={record => `${record.views} views`}
 *             tertiaryText={record =>
 *                 new Date(record.published_at).toLocaleDateString()
 *             }
 *             rowSx={postRowSx}
 *          />
 *     </List>
 * );
 */
export const SimpleList = <RecordType extends RaRecord = any>(
    props: SimpleListProps<RecordType>
) => {
    const {
        className,
        empty = DefaultEmpty,
        hasBulkActions,
        leftAvatar,
        leftIcon,
        linkType = 'edit',
        primaryText,
        rightAvatar,
        rightIcon,
        secondaryText,
        tertiaryText,
        rowSx,
        rowStyle,
        ...rest
    } = props;
    const { data, isPending, total } =
        useListContextWithProps<RecordType>(props);
    const resource = useResourceContext(props);
    const getRecordRepresentation = useGetRecordRepresentation(resource);
    const translate = useTranslate();

    if (isPending === true) {
        return (
            <SimpleListLoading
                className={className}
                hasLeftAvatarOrIcon={!!leftIcon || !!leftAvatar}
                hasRightAvatarOrIcon={!!rightIcon || !!rightAvatar}
                hasSecondaryText={!!secondaryText}
                hasTertiaryText={!!tertiaryText}
            />
        );
    }

    const renderAvatar = (
        record: RecordType,
        avatarCallback: FunctionToElement<RecordType>
    ) => {
        const avatarValue = avatarCallback(record, record.id);
        if (
            typeof avatarValue === 'string' &&
            (avatarValue.startsWith('http') || avatarValue.startsWith('data:'))
        ) {
            return <Avatar src={avatarValue} />;
        } else {
            return <Avatar>{avatarValue}</Avatar>;
        }
    };

    if (data == null || data.length === 0 || total === 0) {
        if (empty) {
            return empty;
        }

        return null;
    }

    return (
        <Root className={className} {...sanitizeListRestProps(rest)}>
            {data.map((record, rowIndex) => (
                <RecordContextProvider key={record.id} value={record}>
                    <ListItem disablePadding>
                        <LinkOrNot
                            linkType={linkType}
                            resource={resource}
                            id={record.id}
                            record={record}
                            style={
                                rowStyle
                                    ? rowStyle(record, rowIndex)
                                    : undefined
                            }
                            sx={rowSx?.(record, rowIndex)}
                        >
                            {leftIcon && (
                                <ListItemIcon>
                                    {leftIcon(record, record.id)}
                                </ListItemIcon>
                            )}
                            {leftAvatar && (
                                <ListItemAvatar>
                                    {renderAvatar(record, leftAvatar)}
                                </ListItemAvatar>
                            )}
                            <ListItemText
                                primary={
                                    <div>
                                        {primaryText
                                            ? typeof primaryText === 'string'
                                                ? translate(primaryText, {
                                                      ...record,
                                                      _: primaryText,
                                                  })
<<<<<<< HEAD
                                                : isValidElement(primaryText)
                                                ? primaryText
                                                : // @ts-ignore
                                                  primaryText(record, record.id)
=======
                                                : isElement(primaryText)
                                                  ? primaryText
                                                  : // @ts-ignore
                                                    primaryText(
                                                        record,
                                                        record.id
                                                    )
>>>>>>> e2629dfb
                                            : getRecordRepresentation(record)}

                                        {!!tertiaryText &&
                                            (isValidElement(tertiaryText) ? (
                                                tertiaryText
                                            ) : (
                                                <span
                                                    className={
                                                        SimpleListClasses.tertiary
                                                    }
                                                >
                                                    {typeof tertiaryText ===
                                                    'string'
                                                        ? translate(
                                                              tertiaryText,
                                                              {
                                                                  ...record,
                                                                  _: tertiaryText,
                                                              }
                                                          )
<<<<<<< HEAD
                                                        : isValidElement(
                                                              tertiaryText
                                                          )
                                                        ? tertiaryText
                                                        : // @ts-ignore
                                                          tertiaryText(
                                                              record,
                                                              record.id
                                                          )}
=======
                                                        : isElement(
                                                                tertiaryText
                                                            )
                                                          ? tertiaryText
                                                          : // @ts-ignore
                                                            tertiaryText(
                                                                record,
                                                                record.id
                                                            )}
>>>>>>> e2629dfb
                                                </span>
                                            ))}
                                    </div>
                                }
                                secondary={
                                    !!secondaryText &&
                                    (typeof secondaryText === 'string'
                                        ? translate(secondaryText, {
                                              ...record,
                                              _: secondaryText,
                                          })
<<<<<<< HEAD
                                        : isValidElement(secondaryText)
                                        ? secondaryText
                                        : // @ts-ignore
                                          secondaryText(record, record.id))
=======
                                        : isElement(secondaryText)
                                          ? secondaryText
                                          : // @ts-ignore
                                            secondaryText(record, record.id))
>>>>>>> e2629dfb
                                }
                            />
                            {(rightAvatar || rightIcon) && (
                                <ListItemSecondaryAction>
                                    {rightAvatar && (
                                        <Avatar>
                                            {renderAvatar(record, rightAvatar)}
                                        </Avatar>
                                    )}
                                    {rightIcon && (
                                        <ListItemIcon>
                                            {rightIcon(record, record.id)}
                                        </ListItemIcon>
                                    )}
                                </ListItemSecondaryAction>
                            )}
                        </LinkOrNot>
                    </ListItem>
                </RecordContextProvider>
            ))}
        </Root>
    );
};

export type FunctionToElement<RecordType extends RaRecord = any> = (
    record: RecordType,
    id: Identifier
) => ReactNode;

export interface SimpleListProps<RecordType extends RaRecord = any>
    extends Omit<ListProps, 'classes'> {
    className?: string;
    empty?: ReactElement;
    hasBulkActions?: boolean;
    leftAvatar?: FunctionToElement<RecordType>;
    leftIcon?: FunctionToElement<RecordType>;
    primaryText?: FunctionToElement<RecordType> | ReactElement | string;
    linkType?: string | FunctionLinkType | false;
    rightAvatar?: FunctionToElement<RecordType>;
    rightIcon?: FunctionToElement<RecordType>;
    secondaryText?: FunctionToElement<RecordType> | ReactElement | string;
    tertiaryText?: FunctionToElement<RecordType> | ReactElement | string;
    rowSx?: (record: RecordType, index: number) => SxProps;
    rowStyle?: (record: RecordType, index: number) => any;
    // can be injected when using the component without context
    resource?: string;
    data?: RecordType[];
    isLoading?: boolean;
    isPending?: boolean;
    isLoaded?: boolean;
    total?: number;
}

const LinkOrNot = (
    props: LinkOrNotProps & Omit<ListItemProps, 'button' | 'component' | 'id'>
) => {
    const {
        classes: classesOverride,
        linkType,
        resource,
        id,
        children,
        record,
        ...rest
    } = props;
    const createPath = useCreatePath();
    const type =
        typeof linkType === 'function' ? linkType(record, id) : linkType;

    if (type === false) {
        return (
            <ListItemText
                // @ts-ignore
                component="div"
                {...rest}
            >
                {children}
            </ListItemText>
        );
    }
    return (
        // @ts-ignore
        <ListItemButton
            component={Link}
            to={createPath({ resource, id, type })}
            {...rest}
        >
            {children}
        </ListItemButton>
    );
};

export type FunctionLinkType = (record: RaRecord, id: Identifier) => string;

export interface LinkOrNotProps {
    linkType: string | FunctionLinkType | false;
    resource?: string;
    id: Identifier;
    record: RaRecord;
    children: ReactNode;
}

const PREFIX = 'RaSimpleList';

export const SimpleListClasses = {
    tertiary: `${PREFIX}-tertiary`,
};

const Root = styled(List, {
    name: PREFIX,
    overridesResolver: (props, styles) => styles.root,
})({
    [`& .${SimpleListClasses.tertiary}`]: { float: 'right', opacity: 0.541176 },
});

const DefaultEmpty = <ListNoResults />;<|MERGE_RESOLUTION|>--- conflicted
+++ resolved
@@ -161,20 +161,13 @@
                                                       ...record,
                                                       _: primaryText,
                                                   })
-<<<<<<< HEAD
                                                 : isValidElement(primaryText)
-                                                ? primaryText
-                                                : // @ts-ignore
-                                                  primaryText(record, record.id)
-=======
-                                                : isElement(primaryText)
                                                   ? primaryText
                                                   : // @ts-ignore
                                                     primaryText(
                                                         record,
                                                         record.id
                                                     )
->>>>>>> e2629dfb
                                             : getRecordRepresentation(record)}
 
                                         {!!tertiaryText &&
@@ -195,18 +188,7 @@
                                                                   _: tertiaryText,
                                                               }
                                                           )
-<<<<<<< HEAD
                                                         : isValidElement(
-                                                              tertiaryText
-                                                          )
-                                                        ? tertiaryText
-                                                        : // @ts-ignore
-                                                          tertiaryText(
-                                                              record,
-                                                              record.id
-                                                          )}
-=======
-                                                        : isElement(
                                                                 tertiaryText
                                                             )
                                                           ? tertiaryText
@@ -215,7 +197,6 @@
                                                                 record,
                                                                 record.id
                                                             )}
->>>>>>> e2629dfb
                                                 </span>
                                             ))}
                                     </div>
@@ -227,17 +208,10 @@
                                               ...record,
                                               _: secondaryText,
                                           })
-<<<<<<< HEAD
                                         : isValidElement(secondaryText)
-                                        ? secondaryText
-                                        : // @ts-ignore
-                                          secondaryText(record, record.id))
-=======
-                                        : isElement(secondaryText)
                                           ? secondaryText
                                           : // @ts-ignore
                                             secondaryText(record, record.id))
->>>>>>> e2629dfb
                                 }
                             />
                             {(rightAvatar || rightIcon) && (
