import * as React from 'react';
import {
    useState,
    useCallback,
    useRef,
    ReactNode,
    HtmlHTMLAttributes,
} from 'react';
import PropTypes from 'prop-types';
import Menu from '@material-ui/core/Menu';
import { makeStyles } from '@material-ui/core/styles';
import ContentFilter from '@material-ui/icons/FilterList';
import classnames from 'classnames';
import lodashGet from 'lodash/get';
import { useListContext, useResourceContext } from 'ra-core';

import { FilterButtonMenuItem } from './FilterButtonMenuItem';
import Button from '../../button/Button';
import { ClassesOverride } from '../../types';
import { useResourceContext } from 'ra-core';

const useStyles = makeStyles(
    {
        root: { display: 'inline-block' },
    },
    { name: 'RaFilterButton' }
);

const FilterButton = (props: FilterButtonProps): JSX.Element => {
<<<<<<< HEAD
    const { filters, classes: classesOverride, className, ...rest } = props;
    const resource = useResourceContext(props);
    const { displayedFilters = {}, filterValues, showFilter } = useListContext(
        props
    );
=======
    const {
        filters,
        displayedFilters = {},
        filterValues,
        showFilter,
        classes: classesOverride,
        className,
        resource: propsResource,
        ...rest
    } = props;
    const resource = useResourceContext(props);
>>>>>>> ea1f85c7
    const [open, setOpen] = useState(false);
    const anchorEl = useRef();
    const classes = useStyles(props);

    const hiddenFilters = filters.filter(
        (filterElement: JSX.Element) =>
            !filterElement.props.alwaysOn &&
            !displayedFilters[filterElement.props.source] &&
            typeof lodashGet(filterValues, filterElement.props.source) ===
                'undefined'
    );

    const handleClickButton = useCallback(
        event => {
            // This prevents ghost click.
            event.preventDefault();
            setOpen(true);
            anchorEl.current = event.currentTarget;
        },
        [anchorEl, setOpen]
    );

    const handleRequestClose = useCallback(() => {
        setOpen(false);
    }, [setOpen]);

    const handleShow = useCallback(
        ({ source, defaultValue }) => {
            showFilter(source, defaultValue);
            setOpen(false);
        },
        [showFilter, setOpen]
    );

    if (hiddenFilters.length === 0) return null;
    return (
        <div
            className={classnames(classes.root, className)}
            {...sanitizeRestProps(rest)}
        >
            <Button
                className="add-filter"
                label="ra.action.add_filter"
                onClick={handleClickButton}
            >
                <ContentFilter />
            </Button>
            <Menu
                open={open}
                anchorEl={anchorEl.current}
                onClose={handleRequestClose}
            >
                {hiddenFilters.map((filterElement: JSX.Element) => (
                    <FilterButtonMenuItem
                        key={filterElement.props.source}
                        filter={filterElement}
                        resource={resource}
                        onShow={handleShow}
                    />
                ))}
            </Menu>
        </div>
    );
};

const sanitizeRestProps = ({
    displayedFilters,
    filterValues,
    showFilter,
    ...rest
}) => rest;

FilterButton.propTypes = {
    resource: PropTypes.string,
    filters: PropTypes.arrayOf(PropTypes.node).isRequired,
    displayedFilters: PropTypes.object,
    filterValues: PropTypes.object.isRequired,
    showFilter: PropTypes.func.isRequired,
    classes: PropTypes.object,
    className: PropTypes.string,
};

export interface FilterButtonProps extends HtmlHTMLAttributes<HTMLDivElement> {
    classes?: ClassesOverride<typeof useStyles>;
    className?: string;
    resource?: string;
    filterValues: any;
    showFilter: (filterName: string, defaultValue: any) => void;
    displayedFilters: any;
    filters: ReactNode[];
}

export default FilterButton;<|MERGE_RESOLUTION|>--- conflicted
+++ resolved
@@ -17,7 +17,6 @@
 import { FilterButtonMenuItem } from './FilterButtonMenuItem';
 import Button from '../../button/Button';
 import { ClassesOverride } from '../../types';
-import { useResourceContext } from 'ra-core';
 
 const useStyles = makeStyles(
     {
@@ -27,25 +26,11 @@
 );
 
 const FilterButton = (props: FilterButtonProps): JSX.Element => {
-<<<<<<< HEAD
     const { filters, classes: classesOverride, className, ...rest } = props;
     const resource = useResourceContext(props);
     const { displayedFilters = {}, filterValues, showFilter } = useListContext(
         props
     );
-=======
-    const {
-        filters,
-        displayedFilters = {},
-        filterValues,
-        showFilter,
-        classes: classesOverride,
-        className,
-        resource: propsResource,
-        ...rest
-    } = props;
-    const resource = useResourceContext(props);
->>>>>>> ea1f85c7
     const [open, setOpen] = useState(false);
     const anchorEl = useRef();
     const classes = useStyles(props);
