import * as React from 'react';
<<<<<<< HEAD
import { styled } from '@mui/material/styles';
import { Children, cloneElement, ReactElement } from 'react';
=======
import { Children, cloneElement, isValidElement, ReactElement } from 'react';
>>>>>>> 14c8a62e
import PropTypes from 'prop-types';
import Card from '@mui/material/Card';
import classnames from 'classnames';
import {
    ComponentPropType,
    ListControllerProps,
    useListContext,
} from 'ra-core';

import { Title, TitlePropType } from '../layout/Title';
import { ListToolbar } from './ListToolbar';
import { Pagination as DefaultPagination } from './pagination';
import { BulkDeleteButton } from '../button';
import { BulkActionsToolbar } from './BulkActionsToolbar';
import { ListActions as DefaultActions } from './ListActions';
import { Empty } from './Empty';
import { ListProps } from '../types';

const defaultActions = <DefaultActions />;
const defaultBulkActionButtons = <BulkDeleteButton />;
const defaultPagination = <DefaultPagination />;
const defaultEmpty = <Empty />;
const DefaultComponent = Card;

export const ListView = (props: ListViewProps) => {
    const {
        actions = defaultActions,
        aside,
        filters,
        bulkActionButtons = defaultBulkActionButtons,
        pagination = defaultPagination,
        children,
        className,
        component: Content = DefaultComponent,
        title,
        empty = defaultEmpty,
        ...rest
    } = props;
    const {
        defaultTitle,
        total,
        isLoading,
        filterValues,
        selectedIds,
    } = useListContext(props);

    const renderList = () => (
        <>
            {(filters || actions) && (
                <ListToolbar filters={filters} actions={actions} />
            )}
            <div className={ListClasses.main}>
                <Content
                    className={classnames(ListClasses.content, {
                        [ListClasses.bulkActionsDisplayed]:
                            selectedIds.length > 0,
                    })}
                >
<<<<<<< HEAD
                    {bulkActionButtons !== false && bulkActionButtons && (
                        <BulkActionsToolbar>
                            {bulkActionButtons}
=======
                    {bulkActionButtons !== false ? (
                        <BulkActionsToolbar {...controllerProps}>
                            {isValidElement(bulkActionButtons) ? (
                                bulkActionButtons
                            ) : (
                                <DefaultBulkActionButtons />
                            )}
>>>>>>> 14c8a62e
                        </BulkActionsToolbar>
                    ) : null}
                    {children &&
                        // @ts-ignore-line
                        cloneElement(Children.only(children), {
                            hasBulkActions: bulkActionButtons !== false,
                        })}
                    {pagination !== false && pagination}
                </Content>
                {aside}
            </div>
        </>
    );

    const renderEmpty = () => empty !== false && cloneElement(empty);

    const shouldRenderEmptyPage =
        !isLoading &&
        total === 0 &&
        !Object.keys(filterValues).length &&
        empty !== false;

    return (
        <Root
            className={classnames('list-page', ListClasses.root, className)}
            {...sanitizeRestProps(rest)}
        >
            <Title title={title} defaultTitle={defaultTitle} />
            {shouldRenderEmptyPage ? renderEmpty() : renderList()}
        </Root>
    );
};

ListView.propTypes = {
    // @ts-ignore-line
    actions: PropTypes.oneOfType([PropTypes.bool, PropTypes.element]),
    aside: PropTypes.element,
    basePath: PropTypes.string,
    // @ts-ignore-line
    bulkActionButtons: PropTypes.oneOfType([PropTypes.bool, PropTypes.element]),
    children: PropTypes.element,
    className: PropTypes.string,
    component: ComponentPropType,
    // @ts-ignore-line
    currentSort: PropTypes.shape({
        field: PropTypes.string.isRequired,
        order: PropTypes.string.isRequired,
    }),
    data: PropTypes.any,
    defaultTitle: PropTypes.string,
    displayedFilters: PropTypes.object,
    // @ts-ignore-line
    exporter: PropTypes.oneOfType([PropTypes.func, PropTypes.bool]),
    filterDefaultValues: PropTypes.object,
    filters: PropTypes.oneOfType([
        PropTypes.element,
        PropTypes.arrayOf(PropTypes.element),
    ]),
    filterValues: PropTypes.object,
    hasCreate: PropTypes.bool,
    hideFilter: PropTypes.func,
    ids: PropTypes.array,
    loading: PropTypes.bool,
    onSelect: PropTypes.func,
    onToggleItem: PropTypes.func,
    onUnselectItems: PropTypes.func,
    page: PropTypes.number,
    // @ts-ignore-line
    pagination: PropTypes.oneOfType([PropTypes.element, PropTypes.bool]),
    perPage: PropTypes.number,
    refresh: PropTypes.func,
    resource: PropTypes.string,
    selectedIds: PropTypes.array,
    setFilters: PropTypes.func,
    setPage: PropTypes.func,
    setPerPage: PropTypes.func,
    setSort: PropTypes.func,
    showFilter: PropTypes.func,
    title: TitlePropType,
    total: PropTypes.number,
    version: PropTypes.number,
};

export interface ListViewProps
    extends Omit<ListProps, 'basePath' | 'hasCreate' | 'perPage' | 'resource'>,
        // Partial because we now get those props via context
        Partial<ListControllerProps> {
    children: ReactElement;
}

const sanitizeRestProps: (
    props: Omit<
        ListViewProps,
        | 'actions'
        | 'aside'
        | 'filter'
        | 'filters'
        | 'bulkActionButtons'
        | 'pagination'
        | 'children'
        | 'className'
        | 'classes'
        | 'component'
        | 'exporter'
        | 'title'
        | 'empty'
    >
) => any = ({
    basePath = null,
    currentSort = null,
    data = null,
    defaultTitle = null,
    disableSyncWithLocation = null,
    displayedFilters = null,
    exporter = null,
    filterDefaultValues = null,
    filterValues = null,
    hasCreate = null,
    hideFilter = null,
    ids = null,
    isFetching = null,
    isLoading = null,
    onSelect = null,
    onToggleItem = null,
    onUnselectItems = null,
    page = null,
    perPage = null,
    refetch = null,
    resource = null,
    selectedIds = null,
    setFilters = null,
    setPage = null,
    setPerPage = null,
    setSort = null,
    showFilter = null,
    sort = null,
    total = null,
    ...rest
}) => rest;

const PREFIX = 'RaList';

export const ListClasses = {
    root: `${PREFIX}-root`,
    main: `${PREFIX}-main`,
    content: `${PREFIX}-content`,
    bulkActionsDisplayed: `${PREFIX}-bulkActionsDisplayed`,
    actions: `${PREFIX}-actions`,
    noResults: `${PREFIX}-noResults`,
};

const Root = styled('div', { name: PREFIX })(({ theme }) => ({
    [`&.${ListClasses.root}`]: {},

    [`& .${ListClasses.main}`]: {
        display: 'flex',
    },

    [`& .${ListClasses.content}`]: {
        marginTop: 0,
        transition: theme.transitions.create('margin-top'),
        position: 'relative',
        flex: '1 1 auto',
        [theme.breakpoints.down('sm')]: {
            boxShadow: 'none',
        },
        overflow: 'inherit',
    },

    [`& .${ListClasses.bulkActionsDisplayed}`]: {
        marginTop: theme.spacing(-8),
        transition: theme.transitions.create('margin-top'),
    },

    [`& .${ListClasses.actions}`]: {
        zIndex: 2,
        display: 'flex',
        justifyContent: 'flex-end',
        flexWrap: 'wrap',
    },

    [`& .${ListClasses.noResults}`]: { padding: 20 },
}));<|MERGE_RESOLUTION|>--- conflicted
+++ resolved
@@ -1,10 +1,6 @@
 import * as React from 'react';
-<<<<<<< HEAD
 import { styled } from '@mui/material/styles';
-import { Children, cloneElement, ReactElement } from 'react';
-=======
 import { Children, cloneElement, isValidElement, ReactElement } from 'react';
->>>>>>> 14c8a62e
 import PropTypes from 'prop-types';
 import Card from '@mui/material/Card';
 import classnames from 'classnames';
@@ -63,19 +59,11 @@
                             selectedIds.length > 0,
                     })}
                 >
-<<<<<<< HEAD
-                    {bulkActionButtons !== false && bulkActionButtons && (
+                    {bulkActionButtons !== false ? (
                         <BulkActionsToolbar>
-                            {bulkActionButtons}
-=======
-                    {bulkActionButtons !== false ? (
-                        <BulkActionsToolbar {...controllerProps}>
-                            {isValidElement(bulkActionButtons) ? (
-                                bulkActionButtons
-                            ) : (
-                                <DefaultBulkActionButtons />
-                            )}
->>>>>>> 14c8a62e
+                            {isValidElement(bulkActionButtons)
+                                ? bulkActionButtons
+                                : defaultBulkActionButtons}
                         </BulkActionsToolbar>
                     ) : null}
                     {children &&
