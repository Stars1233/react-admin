import * as React from 'react';
import {
    DataProvider,
    Form,
    Resource,
    testDataProvider,
    TestMemoryRouter,
    useIsOffline,
} from 'ra-core';
import polyglotI18nProvider from 'ra-i18n-polyglot';
import englishMessages from 'ra-language-english';
import fakeRestProvider from 'ra-data-fakerest';

import { AdminContext } from '../AdminContext';
import { AdminUI } from '../AdminUI';
import { Create, Edit } from '../detail';
import { SimpleForm } from '../form';
import { DatagridInput, TextInput } from '../input';
import { TextField } from '../field';
import { ReferenceArrayInput } from './ReferenceArrayInput';
import { AutocompleteArrayInput } from './AutocompleteArrayInput';
import { SelectArrayInput } from './SelectArrayInput';
import { CheckboxGroupInput } from './CheckboxGroupInput';
<<<<<<< HEAD
import { onlineManager } from '@tanstack/react-query';
=======
import { List, Datagrid } from '../list';
>>>>>>> 4231cabf

export default { title: 'ra-ui-materialui/input/ReferenceArrayInput' };

const tags = [
    { id: 0, name: '3D' },
    { id: 1, name: 'Architecture' },
    { id: 2, name: 'Design' },
    { id: 3, name: 'Painting' },
    { id: 4, name: 'Photography' },
];

const dataProvider = testDataProvider({
    getList: () =>
        // @ts-ignore
        Promise.resolve({
            data: tags,
            total: tags.length,
        }),
    // @ts-ignore
    getMany: (resource, params) => {
        console.log('getMany', resource, params);
        return Promise.resolve({
            data: params.ids.map(id => tags.find(tag => tag.id === id)),
        });
    },
});

const i18nProvider = polyglotI18nProvider(() => englishMessages);

export const Basic = () => (
    <TestMemoryRouter initialEntries={['/posts/create']}>
        <AdminContext dataProvider={dataProvider}>
            <AdminUI>
                <Resource name="tags" recordRepresentation={'name'} />
                <Resource
                    name="posts"
                    create={() => (
                        <Create
                            resource="posts"
                            record={{ tags_ids: [1, 3] }}
                            sx={{ width: 600 }}
                        >
                            <SimpleForm>
                                <ReferenceArrayInput
                                    reference="tags"
                                    resource="posts"
                                    source="tags_ids"
                                />
                            </SimpleForm>
                        </Create>
                    )}
                />
            </AdminUI>
        </AdminContext>
    </TestMemoryRouter>
);

export const AsFilters = () => {
    const fakeData = {
        bands: [
            { id: 1, name: 'band_1', members: [2] },
            { id: 2, name: 'band_2', members: [3] },
        ],
        artists: [
            { id: 1, name: 'artist_1' },
            { id: 2, name: 'artist_2' },
            { id: 3, name: 'artist_3' },
        ],
    };
    return (
        <TestMemoryRouter initialEntries={['/bands']}>
            <AdminContext
                dataProvider={fakeRestProvider(fakeData, false)}
                i18nProvider={i18nProvider}
            >
                <AdminUI>
                    <Resource name="tags" recordRepresentation={'name'} />
                    <Resource
                        name="bands"
                        list={() => (
                            <List
                                filters={[
                                    <ReferenceArrayInput
                                        alwaysOn
                                        key="test"
                                        reference="artists"
                                        source="members"
                                    />,
                                ]}
                            >
                                <Datagrid>
                                    <TextField source="name" />
                                </Datagrid>
                            </List>
                        )}
                    />
                </AdminUI>
            </AdminContext>
        </TestMemoryRouter>
    );
};

export const WithAutocompleteInput = () => (
    <AdminContext
        dataProvider={dataProvider}
        i18nProvider={i18nProvider}
        defaultTheme="light"
    >
        <Form onSubmit={() => {}} defaultValues={{ tag_ids: [1, 3] }}>
            <ReferenceArrayInput
                reference="tags"
                resource="posts"
                source="tag_ids"
            >
                <AutocompleteArrayInput optionText="name" />
            </ReferenceArrayInput>
        </Form>
    </AdminContext>
);

export const ErrorAutocomplete = () => (
    <AdminContext
        dataProvider={
            {
                getList: () => Promise.reject(new Error('fetch error')),
                getMany: () =>
                    Promise.resolve({ data: [{ id: 5, name: 'test1' }] }),
            } as unknown as DataProvider
        }
        i18nProvider={i18nProvider}
        defaultTheme="light"
    >
        <Form onSubmit={() => {}} defaultValues={{ tag_ids: [1, 3] }}>
            <ReferenceArrayInput
                reference="tags"
                resource="posts"
                source="tag_ids"
            >
                <AutocompleteArrayInput optionText="name" />
            </ReferenceArrayInput>
        </Form>
    </AdminContext>
);

export const WithSelectArrayInput = () => (
    <AdminContext
        dataProvider={dataProvider}
        i18nProvider={i18nProvider}
        defaultTheme="light"
    >
        <Form onSubmit={() => {}} defaultValues={{ tag_ids: [1, 3] }}>
            <ReferenceArrayInput
                reference="tags"
                resource="posts"
                source="tag_ids"
            >
                <SelectArrayInput optionText="name" />
            </ReferenceArrayInput>
        </Form>
    </AdminContext>
);

export const ErrorSelectArray = () => (
    <AdminContext
        dataProvider={
            {
                getList: () => Promise.reject(new Error('fetch error')),
                getMany: () =>
                    Promise.resolve({ data: [{ id: 5, name: 'test1' }] }),
            } as unknown as DataProvider
        }
        i18nProvider={i18nProvider}
        defaultTheme="light"
    >
        <Form onSubmit={() => {}} defaultValues={{ tag_ids: [1, 3] }}>
            <ReferenceArrayInput
                reference="tags"
                resource="posts"
                source="tag_ids"
            >
                <SelectArrayInput optionText="name" />
            </ReferenceArrayInput>
        </Form>
    </AdminContext>
);

export const WithCheckboxGroupInput = () => (
    <AdminContext
        dataProvider={dataProvider}
        i18nProvider={i18nProvider}
        defaultTheme="light"
    >
        <Form onSubmit={() => {}} defaultValues={{ tag_ids: [1, 3] }}>
            <ReferenceArrayInput
                reference="tags"
                resource="posts"
                source="tag_ids"
            >
                <CheckboxGroupInput optionText="name" />
            </ReferenceArrayInput>
        </Form>
    </AdminContext>
);

export const ErrorCheckboxGroupInput = () => (
    <AdminContext
        dataProvider={
            {
                getList: () => Promise.reject(new Error('fetch error')),
                getMany: () =>
                    Promise.resolve({ data: [{ id: 5, name: 'test1' }] }),
            } as unknown as DataProvider
        }
        i18nProvider={i18nProvider}
        defaultTheme="light"
    >
        <Form onSubmit={() => {}} defaultValues={{ tag_ids: [1, 3] }}>
            <ReferenceArrayInput
                reference="tags"
                resource="posts"
                source="tag_ids"
            >
                <CheckboxGroupInput optionText="name" />
            </ReferenceArrayInput>
        </Form>
    </AdminContext>
);

export const WithDatagridInput = () => (
    <AdminContext
        dataProvider={dataProvider}
        i18nProvider={i18nProvider}
        defaultTheme="light"
    >
        <Form onSubmit={() => {}} defaultValues={{ tag_ids: [1, 3] }}>
            <ReferenceArrayInput
                reference="tags"
                resource="posts"
                source="tag_ids"
            >
                <DatagridInput rowClick="toggleSelection" sx={{ mt: 6 }}>
                    <TextField source="name" />
                </DatagridInput>
            </ReferenceArrayInput>
        </Form>
    </AdminContext>
);

export const ErrorDatagridInput = () => (
    <AdminContext
        dataProvider={
            {
                getList: () => Promise.reject(new Error('fetch error')),
                getMany: () =>
                    Promise.resolve({
                        data: [{ id: 5, name: 'test1' }],
                    }),
            } as unknown as DataProvider
        }
        i18nProvider={i18nProvider}
        defaultTheme="light"
    >
        <Form onSubmit={() => {}} defaultValues={{ tag_ids: [1, 3] }}>
            <ReferenceArrayInput
                reference="tags"
                resource="posts"
                source="tag_ids"
            >
                <DatagridInput rowClick="toggleSelection" sx={{ mt: 6 }}>
                    <TextField source="name" />
                </DatagridInput>
            </ReferenceArrayInput>
        </Form>
    </AdminContext>
);

export const DifferentIdTypes = () => {
    const fakeData = {
        bands: [{ id: 1, name: 'band_1', members: [1, '2'] }],
        artists: [
            { id: 1, name: 'artist_1' },
            { id: 2, name: 'artist_2' },
            { id: 3, name: 'artist_3' },
        ],
    };
    return (
        <AdminContext
            dataProvider={fakeRestProvider(fakeData, false)}
            defaultTheme="light"
        >
            <Edit resource="bands" id={1} sx={{ width: 600 }}>
                <SimpleForm>
                    <TextInput source="name" fullWidth />
                    <ReferenceArrayInput source="members" reference="artists" />
                </SimpleForm>
            </Edit>
        </AdminContext>
    );
};

export const Offline = () => {
    const fakeData = {
        bands: [{ id: 1, name: 'band_1', members: [1, '2'] }],
        artists: [
            { id: 1, name: 'artist_1' },
            { id: 2, name: 'artist_2' },
            { id: 3, name: 'artist_3' },
        ],
    };
    return (
        <TestMemoryRouter>
            <AdminContext
                dataProvider={fakeRestProvider(
                    fakeData,
                    process.env.NODE_ENV !== 'test'
                )}
                i18nProvider={i18nProvider}
            >
                <>
                    <Edit resource="bands" id={1} sx={{ width: 600 }}>
                        <SimpleForm>
                            <RenderChildOnDemand>
                                <ReferenceArrayInput
                                    source="members"
                                    reference="artists"
                                />
                            </RenderChildOnDemand>
                        </SimpleForm>
                    </Edit>
                    <p>
                        <SimulateOfflineButton />
                    </p>
                </>
            </AdminContext>
        </TestMemoryRouter>
    );
};

const SimulateOfflineButton = () => {
    const isOffline = useIsOffline();
    return (
        <button
            type="button"
            onClick={() => onlineManager.setOnline(isOffline)}
        >
            {isOffline ? 'Simulate online' : 'Simulate offline'}
        </button>
    );
};

const RenderChildOnDemand = ({ children }) => {
    const [showChild, setShowChild] = React.useState(false);
    return (
        <>
            <button type="button" onClick={() => setShowChild(!showChild)}>
                Toggle Child
            </button>
            {showChild && <div>{children}</div>}
        </>
    );
};<|MERGE_RESOLUTION|>--- conflicted
+++ resolved
@@ -21,11 +21,8 @@
 import { AutocompleteArrayInput } from './AutocompleteArrayInput';
 import { SelectArrayInput } from './SelectArrayInput';
 import { CheckboxGroupInput } from './CheckboxGroupInput';
-<<<<<<< HEAD
 import { onlineManager } from '@tanstack/react-query';
-=======
 import { List, Datagrid } from '../list';
->>>>>>> 4231cabf
 
 export default { title: 'ra-ui-materialui/input/ReferenceArrayInput' };
 
