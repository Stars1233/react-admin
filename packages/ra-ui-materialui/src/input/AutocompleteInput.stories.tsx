import * as React from 'react';
import { Admin, AdminContext } from 'react-admin';

import {
    Resource,
    required,
    useCreate,
    useRecordContext,
    ListBase,
    useListContext,
    RecordContextProvider,
    TestMemoryRouter,
} from 'ra-core';

import {
    Dialog,
    DialogContent,
    DialogActions,
    Button,
    Stack,
    TextField,
    Typography,
    Box,
    InputAdornment,
} from '@mui/material';
import { useFormContext } from 'react-hook-form';
import fakeRestProvider from 'ra-data-fakerest';
import polyglotI18nProvider from 'ra-i18n-polyglot';
import englishMessages from 'ra-language-english';

import { Create, Edit } from '../detail';
import { SimpleForm } from '../form';
import { AutocompleteInput, AutocompleteInputProps } from './AutocompleteInput';
import { ReferenceInput } from './ReferenceInput';
import { TextInput } from './TextInput';
import { useCreateSuggestionContext } from './useSupportCreateSuggestion';
import ExpandCircleDownIcon from '@mui/icons-material/ExpandCircleDown';
import AttributionIcon from '@mui/icons-material/Attribution';

export default { title: 'ra-ui-materialui/input/AutocompleteInput' };

const dataProviderDefault = {
    getOne: () =>
        Promise.resolve({
            data: {
                id: 1,
                title: 'War and Peace',
                author: 1,
                summary:
                    "War and Peace broadly focuses on Napoleon's invasion of Russia, and the impact it had on Tsarist society. The book explores themes such as revolution, revolution and empire, the growth and decline of various states and the impact it had on their economies, culture, and society.",
                year: 1869,
            },
        }),
    update: (_resource, params) => Promise.resolve(params),
} as any;

const dataProviderEmpty = {
    getOne: () =>
        Promise.resolve({
            data: {
                id: 1,
                title: 'War and Peace',
                author: 1,
                authorNone: 1,
                authorEmpty: 1,
                authorZero: 1,
                summary:
                    "War and Peace broadly focuses on Napoleon's invasion of Russia, and the impact it had on Tsarist society. The book explores themes such as revolution, revolution and empire, the growth and decline of various states and the impact it had on their economies, culture, and society.",
                year: 1869,
            },
        }),
    update: (_resource, params) => Promise.resolve(params),
} as any;

const Wrapper = ({
    children,
    dataProvider = dataProviderDefault,
    onSuccess = data => {
        console.log(data);
    },
}) => (
    <TestMemoryRouter initialEntries={['/books/1']}>
        <Admin dataProvider={dataProvider}>
            <Resource
                name="books"
                edit={() => (
                    <Edit
                        mutationMode="pessimistic"
                        mutationOptions={{ onSuccess }}
                    >
                        <SimpleForm>{children}</SimpleForm>
                    </Edit>
                )}
            />
        </Admin>
    </TestMemoryRouter>
);

const defaultChoices = [
    { id: 1, name: 'Leo Tolstoy' },
    { id: 2, name: 'Victor Hugo' },
    { id: 3, name: 'William Shakespeare' },
    { id: 4, name: 'Charles Baudelaire' },
    { id: 5, name: 'Marcel Proust' },
];

export const Basic = ({ onSuccess = console.log }) => (
    <Wrapper onSuccess={onSuccess}>
        <AutocompleteInput source="author" choices={defaultChoices} />
    </Wrapper>
);

export const Required = () => (
    <Wrapper>
        <AutocompleteInput
            source="author"
            choices={defaultChoices}
            validate={required()}
        />
    </Wrapper>
);

export const IsPending = () => (
    <Wrapper>
        <AutocompleteInput source="author" isPending />
    </Wrapper>
);

export const OnChange = ({
    onChange = (value, record) => console.log({ value, record }),
}: Pick<AutocompleteInputProps, 'onChange'>) => (
    <Wrapper>
        <AutocompleteInput
            source="author"
            choices={defaultChoices}
            onChange={onChange}
        />
    </Wrapper>
);

export const OptionTextString = () => (
    <Wrapper>
        <AutocompleteInput
            source="author"
            optionText="fullName"
            choices={[
                { id: 1, fullName: 'Leo Tolstoy' },
                { id: 2, fullName: 'Victor Hugo' },
                { id: 3, fullName: 'William Shakespeare' },
                { id: 4, fullName: 'Charles Baudelaire' },
                { id: 5, fullName: 'Marcel Proust' },
            ]}
        />
    </Wrapper>
);

export const OptionTextFunction = () => (
    <Wrapper>
        <AutocompleteInput
            source="author"
            optionText={choice => choice?.fullName}
            choices={[
                { id: 1, fullName: 'Leo Tolstoy' },
                { id: 2, fullName: 'Victor Hugo' },
                { id: 3, fullName: 'William Shakespeare' },
                { id: 4, fullName: 'Charles Baudelaire' },
                { id: 5, fullName: 'Marcel Proust' },
            ]}
        />
    </Wrapper>
);

const CustomOption = props => {
    const record = useRecordContext();
    return (
        <div {...props}>
            {record?.fullName}&nbsp;<i>({record?.language})</i>
        </div>
    );
};

export const OptionTextElement = () => (
    <Wrapper>
        <AutocompleteInput
            source="author"
            optionText={<CustomOption />}
            inputText={record => record.fullName}
            matchSuggestion={(searchText, record) => {
                const searchTextLower = searchText.toLowerCase();
                const match =
                    record.fullName?.toLowerCase().includes(searchTextLower) ||
                    record.language?.toLowerCase().includes(searchTextLower);

                return match;
            }}
            choices={[
                { id: 1, fullName: 'Leo Tolstoy', language: 'Russian' },
                { id: 2, fullName: 'Victor Hugo', language: 'French' },
                { id: 3, fullName: 'William Shakespeare', language: 'English' },
                { id: 4, fullName: 'Charles Baudelaire', language: 'French' },
                { id: 5, fullName: 'Marcel Proust', language: 'French' },
            ]}
        />
    </Wrapper>
);

const choicesForCreationSupport = [
    { id: 1, name: 'Leo Tolstoy' },
    { id: 2, name: 'Victor Hugo' },
    { id: 3, name: 'William Shakespeare' },
    { id: 4, name: 'Charles Baudelaire' },
    { id: 5, name: 'Marcel Proust' },
];
<<<<<<< HEAD
=======

>>>>>>> 316e4b53
export const OnCreate = () => (
    <Wrapper>
        <AutocompleteInput
            source="author"
            choices={choicesForCreationSupport}
<<<<<<< HEAD
=======
            onCreate={filter => {
                const newOption = {
                    id: choicesForCreationSupport.length + 1,
                    name: filter,
                };
                choicesForCreationSupport.push(newOption);
                return newOption;
            }}
            fullWidth
            TextFieldProps={{
                placeholder: 'Start typing to create a new item',
            }}
        />
    </Wrapper>
);

export const OnCreatePrompt = () => (
    <Wrapper>
        <AutocompleteInput
            source="author"
            choices={choicesForCreationSupport}
>>>>>>> 316e4b53
            onCreate={filter => {
                const newAuthorName = window.prompt(
                    'Enter a new author',
                    filter
                );

                if (newAuthorName) {
                    const newAuthor = {
                        id: choicesForCreationSupport.length + 1,
                        name: newAuthorName,
                    };
                    choicesForCreationSupport.push(newAuthor);
                    return newAuthor;
                }
            }}
            TextFieldProps={{
                placeholder: 'Start typing to create a new item',
            }}
        />
    </Wrapper>
);

<<<<<<< HEAD
=======
export const CreateLabel = () => (
    <Wrapper>
        <AutocompleteInput
            source="author"
            choices={choicesForCreationSupport}
            onCreate={filter => {
                if (filter) {
                    const newAuthor = {
                        id: choicesForCreationSupport.length + 1,
                        name: filter,
                    };
                    choicesForCreationSupport.push(newAuthor);
                    return newAuthor;
                }
            }}
            fullWidth
            createLabel="Start typing to create a new item"
        />
    </Wrapper>
);

>>>>>>> 316e4b53
const authorsWithFirstAndLastName = [
    { id: 1, first_name: 'Leo', last_name: 'Tolstoy', language: 'Russian' },
    { id: 2, first_name: 'Victor', last_name: 'Hugo', language: 'French' },
    {
        id: 3,
        first_name: 'William',
        last_name: 'Shakespeare',
        language: 'English',
    },
    {
        id: 4,
        first_name: 'Charles',
        last_name: 'Baudelaire',
        language: 'French',
    },
    { id: 5, first_name: 'Marcel', last_name: 'Proust', language: 'French' },
];

const dataProviderWithAuthorsWithFirstAndLastName = {
    getOne: () =>
        Promise.resolve({
            data: {
                id: 1,
                title: 'War and Peace',
                author: 1,
                summary:
                    "War and Peace broadly focuses on Napoleon's invasion of Russia, and the impact it had on Tsarist society. The book explores themes such as revolution, revolution and empire, the growth and decline of various states and the impact it had on their economies, culture, and society.",
                year: 1869,
            },
        }),
    getMany: (_resource, params) =>
        Promise.resolve({
            data: authorsWithFirstAndLastName.filter(author =>
                params.ids.includes(author.id)
            ),
        }),
    getList: (_resource, params) =>
        new Promise(resolve => {
            // eslint-disable-next-line eqeqeq
            if (params.filter.q == undefined) {
                setTimeout(
                    () =>
                        resolve({
                            data: authorsWithFirstAndLastName,
                            total: authors.length,
                        }),
                    500
                );
                return;
            }

            const filteredAuthors = authorsWithFirstAndLastName.filter(author =>
                author.last_name
                    .toLowerCase()
                    .includes(params.filter.q.toLowerCase())
            );

            setTimeout(
                () =>
                    resolve({
                        data: filteredAuthors,
                        total: filteredAuthors.length,
                    }),
                500
            );
        }),
    update: (_resource, params) => Promise.resolve(params),
    create: (_resource, params) => {
        const newAuthor = {
            id: authorsWithFirstAndLastName.length + 1,
            name: params.data.name,
            language: params.data.language,
        };
        authors.push(newAuthor);
        return Promise.resolve({ data: newAuthor });
    },
} as any;

const BookEditWithReferenceAndRecordRepresentation = () => (
    <Edit
        mutationMode="pessimistic"
        mutationOptions={{
            onSuccess: data => {
                console.log(data);
            },
        }}
    >
        <SimpleForm>
            <ReferenceInput reference="authors" source="author">
                <AutocompleteInput />
            </ReferenceInput>
        </SimpleForm>
    </Edit>
);

export const InsideReferenceInputWithRecordRepresentation = () => (
    <TestMemoryRouter initialEntries={['/books/1']}>
        <Admin dataProvider={dataProviderWithAuthorsWithFirstAndLastName}>
            <Resource
                name="authors"
                recordRepresentation={record =>
                    `${record.first_name} ${record.last_name}`
                }
            />
            <Resource
                name="books"
                edit={BookEditWithReferenceAndRecordRepresentation}
            />
        </Admin>
    </TestMemoryRouter>
);

const authors = [
    { id: 1, name: 'Leo Tolstoy', language: 'Russian' },
    { id: 2, name: 'Victor Hugo', language: 'French' },
    { id: 3, name: 'William Shakespeare', language: 'English' },
    { id: 4, name: 'Charles Baudelaire', language: 'French' },
    { id: 5, name: 'Marcel Proust', language: 'French' },
];

const dataProviderWithAuthors = {
    getOne: () =>
        Promise.resolve({
            data: {
                id: 1,
                title: 'War and Peace',
                author: 1,
                summary:
                    "War and Peace broadly focuses on Napoleon's invasion of Russia, and the impact it had on Tsarist society. The book explores themes such as revolution, revolution and empire, the growth and decline of various states and the impact it had on their economies, culture, and society.",
                year: 1869,
            },
        }),
    getMany: (_resource, params) =>
        Promise.resolve({
            data: authors.filter(author => params.ids.includes(author.id)),
        }),
    getList: (_resource, params) =>
        new Promise(resolve => {
            // eslint-disable-next-line eqeqeq
            if (params.filter.q == undefined) {
                setTimeout(
                    () =>
                        resolve({
                            data: authors,
                            total: authors.length,
                        }),
                    500
                );
                return;
            }

            const filteredAuthors = authors.filter(author =>
                author.name
                    .toLowerCase()
                    .includes(params.filter.q.toLowerCase())
            );

            setTimeout(
                () =>
                    resolve({
                        data: filteredAuthors,
                        total: filteredAuthors.length,
                    }),
                500
            );
        }),
    update: (_resource, params) => Promise.resolve(params),
    create: (_resource, params) => {
        const newAuthor = {
            id: authors.length + 1,
            name: params.data.name,
            language: params.data.language,
        };
        authors.push(newAuthor);
        return Promise.resolve({ data: newAuthor });
    },
} as any;

export const InsideReferenceInput = () => (
    <TestMemoryRouter initialEntries={['/books/1']}>
        <Admin dataProvider={dataProviderWithAuthors}>
            <Resource name="authors" />
            <Resource
                name="books"
                edit={() => (
                    <Edit
                        mutationMode="pessimistic"
                        mutationOptions={{
                            onSuccess: data => {
                                console.log(data);
                            },
                        }}
                    >
                        <SimpleForm>
                            <ReferenceInput reference="authors" source="author">
                                <AutocompleteInput optionText="name" />
                            </ReferenceInput>
                        </SimpleForm>
                    </Edit>
                )}
            />
        </Admin>
    </TestMemoryRouter>
);

const LanguageChangingAuthorInput = ({ onChange }) => {
    const { setValue } = useFormContext();
    const handleChange = (value, record) => {
        setValue('language', record?.language);
        onChange(value, record);
    };
    return (
        <ReferenceInput reference="authors" source="author">
            <AutocompleteInput optionText="name" onChange={handleChange} />
        </ReferenceInput>
    );
};

export const InsideReferenceInputOnChange = ({
    onChange = (value, record) => console.log({ value, record }),
}: Pick<AutocompleteInputProps, 'onChange'>) => (
    <TestMemoryRouter initialEntries={['/books/create']}>
        <Admin dataProvider={dataProviderWithAuthors}>
            <Resource name="authors" />
            <Resource
                name="books"
                create={() => (
                    <Create
                        mutationOptions={{
                            onSuccess: data => {
                                console.log(data);
                            },
                        }}
                        redirect={false}
                    >
                        <SimpleForm>
                            <LanguageChangingAuthorInput onChange={onChange} />
                            <TextInput source="language" />
                        </SimpleForm>
                    </Create>
                )}
            />
        </Admin>
    </TestMemoryRouter>
);

export const InsideReferenceInputDefaultValue = ({
    onSuccess = console.log,
}) => (
    <TestMemoryRouter initialEntries={['/books/1']}>
        <Admin
            dataProvider={{
                ...dataProviderWithAuthors,
                getOne: () =>
                    Promise.resolve({
                        data: {
                            id: 1,
                            title: 'War and Peace',
                            // trigger default value
                            author: undefined,
                            summary:
                                "War and Peace broadly focuses on Napoleon's invasion of Russia, and the impact it had on Tsarist society. The book explores themes such as revolution, revolution and empire, the growth and decline of various states and the impact it had on their economies, culture, and society.",
                            year: 1869,
                        },
                    }),
            }}
        >
            <Resource name="authors" />
            <Resource
                name="books"
                edit={() => (
                    <Edit
                        mutationMode="pessimistic"
                        mutationOptions={{ onSuccess }}
                    >
                        <SimpleForm>
                            <TextInput source="title" />
                            <ReferenceInput reference="authors" source="author">
                                <AutocompleteInput optionText="name" />
                            </ReferenceInput>
                        </SimpleForm>
                    </Edit>
                )}
            />
        </Admin>
    </TestMemoryRouter>
);

export const InsideReferenceInputWithError = () => (
    <TestMemoryRouter initialEntries={['/books/1']}>
        <Admin
            dataProvider={{
                ...dataProviderWithAuthors,
                getList: () => Promise.reject('error'),
            }}
        >
            <Resource name="authors" />
            <Resource
                name="books"
                edit={() => (
                    <Edit
                        mutationMode="pessimistic"
                        mutationOptions={{
                            onSuccess: data => {
                                console.log(data);
                            },
                        }}
                    >
                        <SimpleForm>
                            <ReferenceInput reference="authors" source="author">
                                <AutocompleteInput optionText="name" />
                            </ReferenceInput>
                        </SimpleForm>
                    </Edit>
                )}
            />
        </Admin>
    </TestMemoryRouter>
);

const CreateAuthor = () => {
    const { filter, onCancel, onCreate } = useCreateSuggestionContext();
    const [name, setName] = React.useState(filter || '');
    const [language, setLanguage] = React.useState('');
    const [create] = useCreate();

    const handleSubmit = event => {
        event.preventDefault();
        create(
            'authors',
            {
                data: {
                    name,
                    language,
                },
            },
            {
                onSuccess: data => {
                    setName('');
                    setLanguage('');
                    onCreate(data);
                },
            }
        );
    };

    return (
        <Dialog open onClose={onCancel}>
            <form onSubmit={handleSubmit}>
                <DialogContent>
                    <Stack gap={4}>
                        <TextField
                            name="name"
                            label="The author name"
                            value={name}
                            onChange={event => setName(event.target.value)}
                            autoFocus
                        />
                        <TextField
                            name="language"
                            label="The author language"
                            value={language}
                            onChange={event => setLanguage(event.target.value)}
                            autoFocus
                        />
                    </Stack>
                </DialogContent>
                <DialogActions>
                    <Button type="submit">Save</Button>
                    <Button onClick={onCancel}>Cancel</Button>
                </DialogActions>
            </form>
        </Dialog>
    );
};

const BookEditWithReferenceAndCreationSupport = () => (
    <Edit
        mutationMode="pessimistic"
        mutationOptions={{
            onSuccess: data => {
                console.log(data);
            },
        }}
    >
        <SimpleForm>
            <ReferenceInput reference="authors" source="author">
                <AutocompleteInput
                    create={<CreateAuthor />}
                    optionText="name"
                />
            </ReferenceInput>
        </SimpleForm>
    </Edit>
);

export const InsideReferenceInputWithCreationSupport = () => (
    <TestMemoryRouter initialEntries={['/books/1']}>
        <Admin dataProvider={dataProviderWithAuthors}>
            <Resource name="authors" />
            <Resource
                name="books"
                edit={BookEditWithReferenceAndCreationSupport}
            />
        </Admin>
    </TestMemoryRouter>
);

const BookOptionText = () => {
    const book = useRecordContext();
    if (!book) return null;
    return <div>{`${book.name} - ${book.language}`}</div>;
};

export const InsideReferenceInputWithCustomizedItemRendering = (
    props: Partial<AutocompleteInputProps>
) => (
    <TestMemoryRouter initialEntries={['/books/1']}>
        <Admin dataProvider={dataProviderWithAuthors}>
            <Resource name="authors" />
            <Resource
                name="books"
                edit={() => (
                    <Edit
                        mutationMode="pessimistic"
                        mutationOptions={{
                            onSuccess: data => {
                                console.log(data);
                            },
                        }}
                    >
                        <SimpleForm>
                            <ReferenceInput reference="authors" source="author">
                                <AutocompleteInput
                                    optionText={<BookOptionText />}
                                    inputText={book =>
                                        `${book.name} - ${book.language}`
                                    }
                                    {...props}
                                />
                            </ReferenceInput>
                        </SimpleForm>
                    </Edit>
                )}
            />
        </Admin>
    </TestMemoryRouter>
);

const OptionItem = props => {
    const record = useRecordContext();
    return (
        <div {...props} aria-label={record && record.name}>
            {`from optionText: ${record && record.name}`}
        </div>
    );
};

export const CustomizedItemRendering = () => {
    return (
        <AdminContext dataProvider={dataProviderWithAuthors}>
            <SimpleForm onSubmit={() => {}} defaultValues={{ role: 2 }}>
                <AutocompleteInput
                    source="role"
                    resource="users"
                    optionText={<OptionItem />}
                    inputText={record => `from inputText ${record?.name}`}
                    matchSuggestion={(filter, option) =>
                        option.name.includes(filter)
                    }
                    choices={[
                        { id: 1, name: 'bar' },
                        { id: 2, name: 'foo' },
                    ]}
                />
            </SimpleForm>
        </AdminContext>
    );
};

const DalmatianEdit = () => {
    const dalmatians: any[] = [];
    for (let index = 0; index < 1100; index++) {
        dalmatians.push({
            id: index + 1,
            name: `Dalmatian #${index + 1}`,
            altData: `altData  #${index + 1}`,
        });
    }

    return (
        <Edit mutationMode="pessimistic">
            <SimpleForm>
                <Typography aria-label="count" variant="body2">
                    choices: {dalmatians.length}
                </Typography>
                <AutocompleteInput source="dalmatians" choices={dalmatians} />
            </SimpleForm>
        </Edit>
    );
};

export const VeryLargeOptionsNumber = () => {
    return (
        <TestMemoryRouter initialEntries={['/dalmatians/1']}>
            <Admin dataProvider={dataProviderDefault}>
                <Resource name="dalmatians" edit={<DalmatianEdit />} />
            </Admin>
        </TestMemoryRouter>
    );
};

export const EmptyText = () => (
    <Wrapper dataProvider={dataProviderEmpty}>
        <AutocompleteInput
            label="emptyValue set to 'no-author', emptyText not set"
            source="author"
            choices={defaultChoices}
            emptyValue="no-author"
        />
        <AutocompleteInput
            label="emptyValue set to 'none'"
            source="authorNone"
            choices={defaultChoices}
            emptyValue="none"
            emptyText="- No author - "
        />
        <AutocompleteInput
            label="emptyValue set to ''"
            source="authorEmpty"
            choices={defaultChoices}
            emptyText="- No author - "
        />
        <AutocompleteInput
            label="emptyValue set to 0"
            source="authorZero"
            choices={defaultChoices}
            emptyValue={0}
            emptyText="- No author - "
        />
    </Wrapper>
);

const nullishValuesFakeData = {
    fans: [
        { id: 'null', name: 'null', prefers: null },
        { id: 'undefined', name: 'undefined', prefers: undefined },
        { id: 'empty-string', name: 'empty string', prefers: '' },
        { id: 'zero-string', name: '0', prefers: 0 },
        { id: 'zero-number', name: '0', prefers: '0' },
        { id: 'valid-value', name: '1', prefers: 1 },
    ],
    artists: [{ id: 0 }, { id: 1 }],
};

const FanList = () => {
    const { data } = useListContext();
    return data ? (
        <>
            {data.map(fan => (
                <RecordContextProvider value={fan} key={fan.id}>
                    <Stack
                        direction="row"
                        alignItems="center"
                        sx={{ m: 1, width: '90%' }}
                    >
                        <Box sx={{ width: '320px' }}>
                            <Typography variant="body1">
                                <b>Fan #{fan.id}</b>
                                <br />
                                <code>{`${
                                    fan.name
                                } [${typeof fan.prefers}]`}</code>
                            </Typography>
                        </Box>
                        <Box sx={{ flex: '1 1 100%' }}>
                            <SimpleForm toolbar={<></>}>
                                <AutocompleteInput
                                    id={`prefers_${fan.id}`}
                                    label={`prefers_${fan.id}`}
                                    source="prefers"
                                    optionText={option => option.id}
                                    choices={nullishValuesFakeData.artists}
                                    helperText={false}
                                />
                            </SimpleForm>
                        </Box>
                    </Stack>
                </RecordContextProvider>
            ))}
        </>
    ) : (
        <>Loading</>
    );
};

export const NullishValuesSupport = () => {
    return (
        <AdminContext
            dataProvider={fakeRestProvider(nullishValuesFakeData, false)}
        >
            <Typography variant="h6" gutterBottom>
                Test nullish values
            </Typography>
            <Typography variant="body1">
                Story demonstrating nullish values support: each fan specify a
                preferred artist. The <code>prefer</code> value is evaluated
                against artist IDs.
            </Typography>
            <ListBase resource="fans">
                <FanList />
            </ListBase>
        </AdminContext>
    );
};

const dataProviderWithDifferentShapeInGetMany = {
    getOne: () =>
        Promise.resolve({
            data: {
                id: 1,
                title: 'War and Peace',
                author: 1,
                summary:
                    "War and Peace broadly focuses on Napoleon's invasion of Russia, and the impact it had on Tsarist society. The book explores themes such as revolution, revolution and empire, the growth and decline of various states and the impact it had on their economies, culture, and society.",
                year: 1869,
            },
        }),
    getMany: (_resource, params) =>
        Promise.resolve({
            data: authors
                .filter(author => params.ids.includes(author.id))
                .map(author => ({
                    ...author,
                    newField: 'newField',
                })),
        }),
    getList: (_resource, params) =>
        new Promise(resolve => {
            // eslint-disable-next-line eqeqeq
            if (params.filter.q == undefined) {
                setTimeout(
                    () =>
                        resolve({
                            data: authors,
                            total: authors.length,
                        }),
                    500
                );
                return;
            }

            const filteredAuthors = authors.filter(author =>
                author.name
                    .toLowerCase()
                    .includes(params.filter.q.toLowerCase())
            );

            setTimeout(
                () =>
                    resolve({
                        data: filteredAuthors,
                        total: filteredAuthors.length,
                    }),
                500
            );
        }),
    update: (_resource, params) => Promise.resolve(params),
    create: (last_nameresource, params) => {
        const newAuthor = {
            id: authors.length + 1,
            name: params.data.name,
            language: params.data.language,
        };
        authors.push(newAuthor);
        return Promise.resolve({ data: newAuthor });
    },
} as any;

export const DifferentShapeInGetMany = () => (
    <TestMemoryRouter initialEntries={['/books/1']}>
        <Admin dataProvider={dataProviderWithDifferentShapeInGetMany}>
            <Resource name="authors" />
            <Resource
                name="books"
                edit={() => (
                    <Edit
                        mutationMode="pessimistic"
                        mutationOptions={{
                            onSuccess: data => {
                                console.log(data);
                            },
                        }}
                    >
                        <SimpleForm>
                            <ReferenceInput reference="authors" source="author">
                                <AutocompleteInput optionText="name" />
                            </ReferenceInput>
                        </SimpleForm>
                    </Edit>
                )}
            />
        </Admin>
    </TestMemoryRouter>
);

export const TranslateChoice = () => {
    const i18nProvider = polyglotI18nProvider(() => ({
        ...englishMessages,
        'option.male': 'Male',
        'option.female': 'Female',
    }));
    return (
        <AdminContext
            i18nProvider={i18nProvider}
            dataProvider={
                {
                    getOne: () =>
                        Promise.resolve({ data: { id: 1, gender: 'F' } }),
                    getList: () =>
                        Promise.resolve({
                            data: [
                                { id: 'M', name: 'option.male' },
                                { id: 'F', name: 'option.female' },
                            ],
                            total: 2,
                        }),
                    getMany: (_resource, { ids }) =>
                        Promise.resolve({
                            data: [
                                { id: 'M', name: 'option.male' },
                                { id: 'F', name: 'option.female' },
                            ].filter(({ id }) => ids.includes(id)),
                        }),
                } as any
            }
            defaultTheme="light"
        >
            <Edit resource="posts" id="1">
                <SimpleForm>
                    <AutocompleteInput
                        label="translateChoice default"
                        source="gender"
                        id="gender1"
                        choices={[
                            { id: 'M', name: 'option.male' },
                            { id: 'F', name: 'option.female' },
                        ]}
                    />
                    <AutocompleteInput
                        label="translateChoice true"
                        source="gender"
                        id="gender2"
                        choices={[
                            { id: 'M', name: 'option.male' },
                            { id: 'F', name: 'option.female' },
                        ]}
                        translateChoice
                    />
                    <AutocompleteInput
                        label="translateChoice false"
                        source="gender"
                        id="gender3"
                        choices={[
                            { id: 'M', name: 'option.male' },
                            { id: 'F', name: 'option.female' },
                        ]}
                        translateChoice={false}
                    />
                    <ReferenceInput reference="genders" source="gender">
                        <AutocompleteInput
                            optionText="name"
                            label="inside ReferenceInput"
                            id="gender4"
                        />
                    </ReferenceInput>
                    <ReferenceInput reference="genders" source="gender">
                        <AutocompleteInput
                            optionText="name"
                            label="inside ReferenceInput forced"
                            id="gender5"
                            translateChoice
                        />
                    </ReferenceInput>
                </SimpleForm>
            </Edit>
        </AdminContext>
    );
};

export const WithInputProps = () => (
    <Wrapper>
        <AutocompleteInput
            source="author"
            choices={defaultChoices}
            TextFieldProps={{
                InputProps: {
                    startAdornment: (
                        <InputAdornment
                            position="start"
                            sx={{
                                position: 'relative',
                                top: '-8px',
                            }}
                        >
                            <AttributionIcon />
                        </InputAdornment>
                    ),
                    endAdornment: (
                        <InputAdornment
                            position="end"
                            sx={{
                                position: 'relative',
                                top: '-8px',
                                left: '50px',
                            }}
                        >
                            <ExpandCircleDownIcon />
                        </InputAdornment>
                    ),
                },
            }}
        />
    </Wrapper>
);<|MERGE_RESOLUTION|>--- conflicted
+++ resolved
@@ -211,21 +211,16 @@
     { id: 4, name: 'Charles Baudelaire' },
     { id: 5, name: 'Marcel Proust' },
 ];
-<<<<<<< HEAD
-=======
-
->>>>>>> 316e4b53
+
 export const OnCreate = () => (
     <Wrapper>
         <AutocompleteInput
             source="author"
             choices={choicesForCreationSupport}
-<<<<<<< HEAD
-=======
             onCreate={filter => {
                 const newOption = {
                     id: choicesForCreationSupport.length + 1,
-                    name: filter,
+                    name: filter ?? 'New Author',
                 };
                 choicesForCreationSupport.push(newOption);
                 return newOption;
@@ -243,7 +238,6 @@
         <AutocompleteInput
             source="author"
             choices={choicesForCreationSupport}
->>>>>>> 316e4b53
             onCreate={filter => {
                 const newAuthorName = window.prompt(
                     'Enter a new author',
@@ -266,8 +260,6 @@
     </Wrapper>
 );
 
-<<<<<<< HEAD
-=======
 export const CreateLabel = () => (
     <Wrapper>
         <AutocompleteInput
@@ -289,7 +281,6 @@
     </Wrapper>
 );
 
->>>>>>> 316e4b53
 const authorsWithFirstAndLastName = [
     { id: 1, first_name: 'Leo', last_name: 'Tolstoy', language: 'Russian' },
     { id: 2, first_name: 'Victor', last_name: 'Hugo', language: 'French' },
