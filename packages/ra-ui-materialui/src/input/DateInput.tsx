--- conflicted
+++ resolved
@@ -48,17 +48,7 @@
     readOnly,
     ...rest
 }: DateInputProps) => {
-<<<<<<< HEAD
-    const {
-        field,
-        fieldState: { error, invalid, isTouched },
-        formState: { isSubmitted },
-        id,
-        isRequired,
-    } = useInput({
-=======
     const { field, fieldState, id, isRequired } = useInput({
->>>>>>> d60fe625
         defaultValue,
         onBlur,
         resource,
@@ -111,8 +101,8 @@
                     ? parse(target.valueAsDate)
                     : getStringFromDate(target.valueAsDate)
                 : parse
-                ? parse(target.value)
-                : getStringFromDate(target.value);
+                  ? parse(target.value)
+                  : getStringFromDate(target.value);
 
         // if value empty, set it to null
         if (newValue === '') {
@@ -137,13 +127,8 @@
         hasFocus.current = false;
     };
 
-<<<<<<< HEAD
-    const renderHelperText =
-        helperText !== false || ((isTouched || isSubmitted) && invalid);
-=======
     const { error, invalid } = fieldState;
     const renderHelperText = helperText !== false || invalid;
->>>>>>> d60fe625
 
     const { ref, name } = field;
 
