import * as React from 'react';
import { fireEvent, render, screen, waitFor } from '@testing-library/react';

import { AutocompleteInput } from './AutocompleteInput';
import { Form } from 'react-final-form';
import { TestTranslationProvider } from 'ra-core';
import { useCreateSuggestionContext } from './useSupportCreateSuggestion';

describe('<AutocompleteInput />', () => {
    const defaultProps = {
        source: 'role',
        resource: 'users',
    };

    it('should set AutocompleteInput value to an empty string when the selected item is null', () => {
        render(
            <Form
                onSubmit={jest.fn()}
                render={() => (
                    <AutocompleteInput
                        {...defaultProps}
                        choices={[{ id: 2, name: 'foo' }]}
                    />
                )}
            />
        );
        expect(screen.queryByDisplayValue('')).not.toBeNull();
    });

    it('should use the input value as the initial state and input searchText', () => {
        render(
            <Form
                onSubmit={jest.fn()}
                initialValues={{ role: 2 }}
                render={() => (
                    <AutocompleteInput
                        {...defaultProps}
                        choices={[{ id: 2, name: 'foo' }]}
                    />
                )}
            />
        );
        expect(screen.queryByDisplayValue('foo')).not.toBeNull();
    });

    it('should use optionValue as value identifier', async () => {
        render(
            <Form
                onSubmit={jest.fn()}
                initialValues={{ role: 2 }}
                render={() => (
                    <AutocompleteInput
                        {...defaultProps}
                        optionValue="foobar"
                        choices={[
                            { foobar: 2, name: 'foo' },
                            { foobar: 3, name: 'bar' },
                        ]}
                    />
                )}
            />
        );
        expect(screen.queryByDisplayValue('foo')).not.toBeNull();
        fireEvent.focus(screen.getByLabelText('resources.users.fields.role'));
        await waitFor(() => {
            expect(screen.queryByText('bar')).not.toBeNull();
        });
    });

    it('should use optionValue including "." as value identifier', async () => {
        render(
            <Form
                onSubmit={jest.fn()}
                initialValues={{ role: 2 }}
                render={() => (
                    <AutocompleteInput
                        {...defaultProps}
                        optionValue="foobar.id"
                        choices={[
                            { foobar: { id: 2 }, name: 'foo' },
                            { foobar: { id: 3 }, name: 'bar' },
                        ]}
                    />
                )}
            />
        );
        expect(screen.queryByDisplayValue('foo')).not.toBeNull();
        fireEvent.focus(screen.getByLabelText('resources.users.fields.role'));
        await waitFor(() => {
            expect(screen.queryByText('bar')).not.toBeNull();
        });
    });

    it('should use optionText with a string value as text identifier', async () => {
        render(
            <Form
                onSubmit={jest.fn()}
                initialValues={{ role: 2 }}
                render={() => (
                    <AutocompleteInput
                        {...defaultProps}
                        optionText="foobar"
                        choices={[
                            { id: 2, foobar: 'foo' },
                            { id: 3, foobar: 'bar' },
                        ]}
                    />
                )}
            />
        );
        expect(screen.queryByDisplayValue('foo')).not.toBeNull();

        fireEvent.focus(screen.getByLabelText('resources.users.fields.role'));
        await waitFor(() => {
            expect(screen.queryByText('bar')).not.toBeNull();
        });
    });

    it('should use optionText with a string value including "." as text identifier', async () => {
        render(
            <Form
                onSubmit={jest.fn()}
                initialValues={{ role: 2 }}
                render={() => (
                    <AutocompleteInput
                        {...defaultProps}
                        optionText="foobar.name"
                        choices={[
                            { id: 2, foobar: { name: 'foo' } },
                            { id: 3, foobar: { name: 'bar' } },
                        ]}
                    />
                )}
            />
        );
        expect(screen.queryByDisplayValue('foo')).not.toBeNull();
        fireEvent.focus(screen.getByLabelText('resources.users.fields.role'));
        await waitFor(() => {
            expect(screen.queryByText('bar')).not.toBeNull();
        });
    });

    it('should use optionText with a function value as text identifier', async () => {
        render(
            <Form
                onSubmit={jest.fn()}
                initialValues={{ role: 2 }}
                render={() => (
                    <AutocompleteInput
                        {...defaultProps}
                        optionText={choice => choice.foobar}
                        choices={[
                            { id: 2, foobar: 'foo' },
                            { id: 3, foobar: 'bar' },
                        ]}
                    />
                )}
            />
        );
        expect(screen.queryByDisplayValue('foo')).not.toBeNull();

        fireEvent.focus(screen.getByLabelText('resources.users.fields.role'));
        await waitFor(() => {
            expect(screen.queryByText('bar')).not.toBeNull();
        });
    });

    it('should translate the value by default', async () => {
        render(
            <TestTranslationProvider translate={x => `**${x}**`}>
                <Form
                    onSubmit={jest.fn()}
                    initialValues={{ role: 2 }}
                    render={() => (
                        <AutocompleteInput
                            {...defaultProps}
                            choices={[
                                { id: 2, name: 'foo' },
                                { id: 3, name: 'bar' },
                            ]}
                        />
                    )}
                />
            </TestTranslationProvider>
        );
        expect(screen.queryByDisplayValue('**foo**')).not.toBeNull();
        fireEvent.focus(
            screen.getByLabelText('**resources.users.fields.role**')
        );
        await waitFor(() => {
            expect(screen.queryByText('**bar**')).not.toBeNull();
        });
    });

    it('should not translate the value if translateChoice is false', async () => {
        render(
            <TestTranslationProvider translate={x => `**${x}**`}>
                <Form
                    onSubmit={jest.fn()}
                    initialValues={{ role: 2 }}
                    render={() => (
                        <AutocompleteInput
                            {...defaultProps}
                            translateChoice={false}
                            choices={[
                                { id: 2, name: 'foo' },
                                { id: 3, name: 'bar' },
                            ]}
                        />
                    )}
                />
            </TestTranslationProvider>
        );
        expect(screen.queryByDisplayValue('foo')).not.toBeNull();
        expect(screen.queryByDisplayValue('**foo**')).toBeNull();
        fireEvent.focus(
            screen.getByLabelText('**resources.users.fields.role**')
        );
        await waitFor(() => {
            expect(screen.queryByText('bar')).not.toBeNull();
            expect(screen.queryByText('**bar**')).toBeNull();
        });
    });

    it('should show the suggestions on focus', async () => {
        render(
            <Form
                onSubmit={jest.fn()}
                render={() => (
                    <AutocompleteInput
                        {...defaultProps}
                        choices={[{ id: 2, name: 'foo' }]}
                    />
                )}
            />
        );

        fireEvent.focus(screen.getByLabelText('resources.users.fields.role'));
        await waitFor(() => {
            expect(screen.queryByText('foo')).not.toBeNull();
        });
    });

    it('should respect shouldRenderSuggestions over default if passed in', async () => {
        render(
            <Form
                onSubmit={jest.fn()}
                render={() => (
                    <AutocompleteInput
                        {...defaultProps}
                        shouldRenderSuggestions={() => false}
                        options={{ noOptionsText: 'No options' }}
                        choices={[
                            { id: 1, name: 'bar' },
                            { id: 2, name: 'foo' },
                        ]}
                    />
                )}
            />
        );

        const input = screen.getByLabelText('resources.users.fields.role');
        fireEvent.focus(input);
        await waitFor(() => {
            expect(screen.queryByText('foo')).toBeNull();
        });
    });

    it('should not fail when value is null and new choices are applied', () => {
        const { rerender } = render(
            <Form
                onSubmit={jest.fn()}
                initialValues={{ role: null }}
                render={() => (
                    <AutocompleteInput
                        {...defaultProps}
                        choices={[{ id: 2, name: 'foo' }]}
                    />
                )}
            />
        );
        const input = screen.getByLabelText('resources.users.fields.role');
        expect(input.value).toEqual('');
        // Temporary workaround until we can upgrade testing-library in v4
        input.focus();

        rerender(
            <Form
                onSubmit={jest.fn()}
                initialValues={{ role: null }}
                render={() => (
                    <AutocompleteInput
                        {...defaultProps}
                        choices={[{ id: 1, name: 'bar' }]}
                    />
                )}
            />
        );

        expect(input.value).toEqual('');
    });

    it('should repopulate the suggestions after the suggestions are dismissed', () => {
        render(
            <Form
                onSubmit={jest.fn()}
                initialValues={{ role: null }}
                render={() => (
                    <AutocompleteInput
                        {...defaultProps}
                        choices={[{ id: 2, name: 'foo' }]}
                    />
                )}
            />
        );
        const input = screen.getByLabelText('resources.users.fields.role');
        fireEvent.focus(input);
        fireEvent.change(input, { target: { value: 'bar' } });
        expect(screen.queryByText('foo')).toBeNull();

        // Temporary workaround until we can upgrade testing-library in v4
        input.blur();
        input.focus();
        fireEvent.change(input, { target: { value: 'foo' } });
        expect(screen.queryByText('foo')).not.toBeNull();
    });

    it('should not rerender searchText while having focus and new choices arrive', () => {
        const { rerender } = render(
            <Form
                onSubmit={jest.fn()}
                initialValues={{ role: null }}
                render={() => (
                    <AutocompleteInput
                        {...defaultProps}
                        choices={[{ id: 2, name: 'foo' }]}
                    />
                )}
            />
        );
        const input = screen.getByLabelText('resources.users.fields.role');
        fireEvent.focus(input);
        fireEvent.change(input, { target: { value: 'foo' } });
        expect(input.value).toEqual('foo');

        rerender(
            <Form
                onSubmit={jest.fn()}
                initialValues={{ role: null }}
                render={() => (
                    <AutocompleteInput
                        {...defaultProps}
                        choices={[{ id: 1, name: 'bar' }]}
                    />
                )}
            />
        );

        expect(input.value).toEqual('foo');
    });

    it('should revert the searchText when allowEmpty is false', async () => {
        render(
            <Form
                onSubmit={jest.fn()}
                initialValues={{ role: 2 }}
                render={() => (
                    <AutocompleteInput
                        {...defaultProps}
                        choices={[{ id: 2, name: 'foo' }]}
                    />
                )}
            />
        );
        const input = screen.getByLabelText('resources.users.fields.role');
        fireEvent.focus(input);
        fireEvent.change(input, { target: { value: 'bar' } });
        fireEvent.blur(input);
        await waitFor(() => {
            expect(input.value).toEqual('foo');
        });
    });

    it('should show the suggestions when the input value is null and the input is focussed and choices arrived late', () => {
        const { rerender } = render(
            <Form
                onSubmit={jest.fn()}
                render={() => <AutocompleteInput {...defaultProps} />}
            />
        );

        const input = screen.getByLabelText('resources.users.fields.role');
        fireEvent.focus(input);

        rerender(
            <Form
                onSubmit={jest.fn()}
                render={() => (
                    <AutocompleteInput
                        {...defaultProps}
                        choices={[
                            { id: 1, name: 'bar' },
                            { id: 2, name: 'foo' },
                        ]}
                    />
                )}
            />
        );
        expect(
            screen.queryByText('foo', {
                selector: '[role="option"]',
            })
        ).not.toBeNull();
        expect(
            screen.queryByText('bar', {
                selector: '[role="option"]',
            })
        ).not.toBeNull();
    });

    it('should reset filter when input value changed', async () => {
        const setFilter = jest.fn();
        const { rerender } = render(
            <Form
                onSubmit={jest.fn()}
                initialValues={{ role: 2 }}
                render={() => (
                    <AutocompleteInput
                        {...defaultProps}
                        setFilter={setFilter}
                        choices={[
                            { id: 1, name: 'bar' },
                            { id: 2, name: 'foo' },
                        ]}
                    />
                )}
            />
        );
        const input = screen.getByLabelText('resources.users.fields.role');
        fireEvent.change(input, { target: { value: 'bar' } });
        expect(setFilter).toHaveBeenCalledTimes(1);
        expect(setFilter).toHaveBeenCalledWith('bar');

        rerender(
            <Form
                onSubmit={jest.fn()}
                initialValues={{ role: 1 }}
                render={() => (
                    <AutocompleteInput
                        {...defaultProps}
                        setFilter={setFilter}
                        choices={[
                            { id: 1, name: 'bar' },
                            { id: 2, name: 'foo' },
                        ]}
                    />
                )}
            />
        );
        await waitFor(() => {
            expect(setFilter).toHaveBeenCalledTimes(2);
        });
        expect(setFilter).toHaveBeenCalledWith('');
    });

    it('should allow customized rendering of suggesting item', () => {
        const SuggestionItem = ({ record, ...rest }: { record?: any }) => (
            <div {...rest} aria-label={record && record.name} />
        );

        render(
            <Form
                onSubmit={jest.fn()}
                render={() => (
                    <AutocompleteInput
                        {...defaultProps}
                        options={{
                            renderOption: (props, choice) => (
                                <SuggestionItem record={choice} {...props} />
                            ),
                        }}
                        optionText={record => record && record.name}
                        matchSuggestion={() => true}
                        choices={[
                            { id: 1, name: 'bar' },
                            { id: 2, name: 'foo' },
                        ]}
                    />
                )}
            />
        );

        const input = screen.getByLabelText('resources.users.fields.role');
        fireEvent.focus(input);
        expect(screen.queryByLabelText('bar')).not.toBeNull();
        expect(screen.queryByLabelText('foo')).not.toBeNull();
    });

    it('should display helperText if specified', () => {
        render(
            <Form
                onSubmit={jest.fn()}
                render={() => (
                    <AutocompleteInput
                        {...defaultProps}
                        helperText="Can I help you?"
                        choices={[{ id: 1, name: 'hello' }]}
                    />
                )}
            />
        );
        expect(screen.queryByText('Can I help you?')).not.toBeNull();
    });

    describe('error message', () => {
        const failingValidator = () => 'ra.validation.error';

        it('should not be displayed if field is pristine', () => {
            render(
                <Form
                    onSubmit={jest.fn()}
                    render={() => (
                        <AutocompleteInput
                            {...defaultProps}
                            choices={[{ id: 1, name: 'hello' }]}
                            validate={failingValidator}
                        />
                    )}
                />
            );
            expect(screen.queryByText('ra.validation.error')).toBeNull();
        });

        it('should be displayed if field has been touched and is invalid', () => {
            render(
                <Form
                    onSubmit={jest.fn()}
                    initialValues={{ role: 1 }}
                    render={() => (
                        <AutocompleteInput
                            {...defaultProps}
                            choices={[{ id: 1, name: 'hello' }]}
                            validate={failingValidator}
                        />
                    )}
                />
            );
            fireEvent.click(
                screen.getByLabelText('ra.action.clear_input_value')
            );
            fireEvent.blur(
                screen.getByLabelText('resources.users.fields.role')
            );

            expect(screen.queryByText('ra.validation.error')).not.toBeNull();
        });
    });

    it('updates suggestions when input is blurred and refocused', () => {
        render(
            <Form
                onSubmit={jest.fn()}
                render={() => (
                    <AutocompleteInput
                        {...defaultProps}
                        choices={[
                            { id: 1, name: 'ab' },
                            { id: 2, name: 'abc' },
                            { id: 3, name: '123' },
                        ]}
                    />
                )}
            />
        );
        const input = screen.getByLabelText('resources.users.fields.role');

        fireEvent.focus(input);
        fireEvent.change(input, { target: { value: 'a' } });
        expect(screen.queryAllByRole('option').length).toEqual(2);
        fireEvent.blur(input);

        fireEvent.focus(input);
        fireEvent.change(input, { target: { value: 'a' } });
        expect(screen.queryAllByRole('option').length).toEqual(2);
    });

    it('does not automatically select a matched choice if there is only one', async () => {
        render(
            <Form
                onSubmit={jest.fn()}
                render={() => (
                    <AutocompleteInput
                        {...defaultProps}
                        choices={[
                            { id: 1, name: 'ab' },
                            { id: 2, name: 'abc' },
                            { id: 3, name: '123' },
                        ]}
                    />
                )}
            />
        );
        const input = screen.getByLabelText('resources.users.fields.role');
        fireEvent.focus(input);
<<<<<<< HEAD
        fireEvent.change(input, { target: { value: 'abc' } });
        await waitFor(() =>
            expect(screen.queryAllByRole('option').length).toEqual(1)
=======

        expect(getByLabelText('My Suggestions Container')).not.toBeNull();
    });

    describe('Fix issue #4660', () => {
        it('should accept 0 as an input value', () => {
            const { queryByDisplayValue } = render(
                <Form
                    onSubmit={jest.fn()}
                    initialValues={{ role: 0 }}
                    render={() => (
                        <AutocompleteInput
                            {...defaultProps}
                            choices={[{ id: 0, name: 'foo' }]}
                        />
                    )}
                />
            );
            expect(queryByDisplayValue('foo')).not.toBeNull();
        });
    });

    it('should not render a LinearProgress if isLoading is true and a second has not passed yet', () => {
        const { queryByRole } = render(
            <Form
                validateOnBlur
                onSubmit={jest.fn()}
                render={() => (
                    <AutocompleteInput
                        {...{
                            ...defaultProps,
                            isLoading: true,
                        }}
                    />
                )}
            />
>>>>>>> 612fff83
        );
    });

<<<<<<< HEAD
    it('should accept 0 as an input value', () => {
        render(
=======
    it('should render a LinearProgress if isLoading is true and a second has passed', async () => {
        const { queryByRole } = render(
>>>>>>> 612fff83
            <Form
                onSubmit={jest.fn()}
                initialValues={{ role: 0 }}
                render={() => (
                    <AutocompleteInput
<<<<<<< HEAD
                        {...defaultProps}
                        choices={[{ id: 0, name: 'foo' }]}
                    />
                )}
            />
        );
        expect(screen.queryByDisplayValue('foo')).not.toBeNull();
=======
                        {...{
                            ...defaultProps,
                            isLoading: true,
                        }}
                    />
                )}
            />
        );

        await new Promise(resolve => setTimeout(resolve, 1001));

        expect(queryByRole('progressbar')).not.toBeNull();
    });

    it('should not render a LinearProgress if isLoading is false', () => {
        const { queryByRole } = render(
            <Form
                validateOnBlur
                onSubmit={jest.fn()}
                render={() => <AutocompleteInput {...defaultProps} />}
            />
        );

        expect(queryByRole('progressbar')).toBeNull();
>>>>>>> 612fff83
    });

    it('should support creation of a new choice through the onCreate event', async () => {
        const choices = [
            { id: 'ang', name: 'Angular' },
            { id: 'rea', name: 'React' },
        ];
        const handleCreate = filter => {
            const newChoice = {
                id: 'js_fatigue',
                name: filter,
            };
            choices.push(newChoice);
            return newChoice;
        };

        const { rerender } = render(
            <Form
                validateOnBlur
                onSubmit={jest.fn()}
                render={() => (
                    <AutocompleteInput
                        source="language"
                        resource="posts"
                        choices={choices}
                        onCreate={handleCreate}
                    />
                )}
            />
        );

        const input = screen.getByLabelText(
            'resources.posts.fields.language'
        ) as HTMLInputElement;
        input.focus();
        fireEvent.change(input, { target: { value: 'New Kid On The Block' } });
        fireEvent.click(screen.getByText('ra.action.create_item'));
        await new Promise(resolve => setImmediate(resolve));
        rerender(
            <Form
                validateOnBlur
                onSubmit={jest.fn()}
                render={() => (
                    <AutocompleteInput
                        source="language"
                        resource="posts"
                        resettable
                        choices={choices}
                        onCreate={handleCreate}
                    />
                )}
            />
        );
        expect(
            screen.queryByDisplayValue('New Kid On The Block')
        ).not.toBeNull();
        fireEvent.click(screen.getByLabelText('ra.action.clear_input_value'));
        fireEvent.blur(input);
        fireEvent.focus(input);
        expect(screen.queryByText('New Kid On The Block')).not.toBeNull();
    });

    it('should support creation of a new choice through the onCreate event with a promise', async () => {
        const choices = [
            { id: 'ang', name: 'Angular' },
            { id: 'rea', name: 'React' },
        ];
        const handleCreate = filter => {
            return new Promise(resolve => {
                const newChoice = {
                    id: 'js_fatigue',
                    name: filter,
                };
                choices.push(newChoice);
                setTimeout(() => resolve(newChoice), 100);
            });
        };

        const { rerender } = render(
            <Form
                validateOnBlur
                onSubmit={jest.fn()}
                render={() => (
                    <AutocompleteInput
                        source="language"
                        resource="posts"
                        choices={choices}
                        onCreate={handleCreate}
                        resettable
                    />
                )}
            />
        );

        const input = screen.getByLabelText(
            'resources.posts.fields.language'
        ) as HTMLInputElement;
        input.focus();
        fireEvent.change(input, { target: { value: 'New Kid On The Block' } });
        fireEvent.click(screen.getByText('ra.action.create_item'));
        await new Promise(resolve => setTimeout(resolve, 100));
        rerender(
            <Form
                validateOnBlur
                onSubmit={jest.fn()}
                render={() => (
                    <AutocompleteInput
                        source="language"
                        resource="posts"
                        resettable
                        choices={choices}
                        onCreate={handleCreate}
                    />
                )}
            />
        );
        expect(
            screen.queryByDisplayValue('New Kid On The Block')
        ).not.toBeNull();
        fireEvent.click(screen.getByLabelText('ra.action.clear_input_value'));
        fireEvent.blur(input);
        fireEvent.focus(input);
        expect(screen.queryByText('New Kid On The Block')).not.toBeNull();
    });

    it('should support creation of a new choice through the create element', async () => {
        const choices = [
            { id: 'ang', name: 'Angular' },
            { id: 'rea', name: 'React' },
        ];
        const newChoice = { id: 'js_fatigue', name: 'New Kid On The Block' };

        const Create = () => {
            const context = useCreateSuggestionContext();
            const handleClick = () => {
                choices.push(newChoice);
                context.onCreate(newChoice);
            };

            return <button onClick={handleClick}>Get the kid</button>;
        };

        const { rerender } = render(
            <Form
                validateOnBlur
                onSubmit={jest.fn()}
                render={() => (
                    <AutocompleteInput
                        source="language"
                        resource="posts"
                        choices={choices}
                        create={<Create />}
                        resettable
                    />
                )}
            />
        );

        const input = screen.getByLabelText(
            'resources.posts.fields.language'
        ) as HTMLInputElement;
        fireEvent.change(input, { target: { value: 'New Kid On The Block' } });
        fireEvent.click(screen.getByText('ra.action.create_item'));
        fireEvent.click(screen.getByText('Get the kid'));
        rerender(
            <Form
                validateOnBlur
                onSubmit={jest.fn()}
                render={() => (
                    <AutocompleteInput
                        source="language"
                        resource="posts"
                        resettable
                        choices={choices}
                        create={<Create />}
                    />
                )}
            />
        );
        expect(
            screen.queryByDisplayValue('New Kid On The Block')
        ).not.toBeNull();
        fireEvent.click(screen.getByLabelText('ra.action.clear_input_value'));
        fireEvent.blur(input);
        fireEvent.focus(input);
        expect(screen.queryByText('New Kid On The Block')).not.toBeNull();
    });
});<|MERGE_RESOLUTION|>--- conflicted
+++ resolved
@@ -474,13 +474,9 @@
                 render={() => (
                     <AutocompleteInput
                         {...defaultProps}
-                        options={{
-                            renderOption: (props, choice) => (
-                                <SuggestionItem record={choice} {...props} />
-                            ),
-                        }}
-                        optionText={record => record && record.name}
+                        optionText={<SuggestionItem />}
                         matchSuggestion={() => true}
+                        inputText={record => record?.name}
                         choices={[
                             { id: 1, name: 'bar' },
                             { id: 2, name: 'foo' },
@@ -602,64 +598,19 @@
         );
         const input = screen.getByLabelText('resources.users.fields.role');
         fireEvent.focus(input);
-<<<<<<< HEAD
         fireEvent.change(input, { target: { value: 'abc' } });
         await waitFor(() =>
             expect(screen.queryAllByRole('option').length).toEqual(1)
-=======
-
-        expect(getByLabelText('My Suggestions Container')).not.toBeNull();
-    });
-
-    describe('Fix issue #4660', () => {
-        it('should accept 0 as an input value', () => {
-            const { queryByDisplayValue } = render(
-                <Form
-                    onSubmit={jest.fn()}
-                    initialValues={{ role: 0 }}
-                    render={() => (
-                        <AutocompleteInput
-                            {...defaultProps}
-                            choices={[{ id: 0, name: 'foo' }]}
-                        />
-                    )}
-                />
-            );
-            expect(queryByDisplayValue('foo')).not.toBeNull();
-        });
-    });
-
-    it('should not render a LinearProgress if isLoading is true and a second has not passed yet', () => {
-        const { queryByRole } = render(
-            <Form
-                validateOnBlur
-                onSubmit={jest.fn()}
-                render={() => (
-                    <AutocompleteInput
-                        {...{
-                            ...defaultProps,
-                            isLoading: true,
-                        }}
-                    />
-                )}
-            />
->>>>>>> 612fff83
-        );
-    });
-
-<<<<<<< HEAD
+        );
+    });
+
     it('should accept 0 as an input value', () => {
         render(
-=======
-    it('should render a LinearProgress if isLoading is true and a second has passed', async () => {
-        const { queryByRole } = render(
->>>>>>> 612fff83
             <Form
                 onSubmit={jest.fn()}
                 initialValues={{ role: 0 }}
                 render={() => (
                     <AutocompleteInput
-<<<<<<< HEAD
                         {...defaultProps}
                         choices={[{ id: 0, name: 'foo' }]}
                     />
@@ -667,32 +618,6 @@
             />
         );
         expect(screen.queryByDisplayValue('foo')).not.toBeNull();
-=======
-                        {...{
-                            ...defaultProps,
-                            isLoading: true,
-                        }}
-                    />
-                )}
-            />
-        );
-
-        await new Promise(resolve => setTimeout(resolve, 1001));
-
-        expect(queryByRole('progressbar')).not.toBeNull();
-    });
-
-    it('should not render a LinearProgress if isLoading is false', () => {
-        const { queryByRole } = render(
-            <Form
-                validateOnBlur
-                onSubmit={jest.fn()}
-                render={() => <AutocompleteInput {...defaultProps} />}
-            />
-        );
-
-        expect(queryByRole('progressbar')).toBeNull();
->>>>>>> 612fff83
     });
 
     it('should support creation of a new choice through the onCreate event', async () => {
