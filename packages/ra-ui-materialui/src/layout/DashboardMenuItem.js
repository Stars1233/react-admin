import React from 'react';
import PropTypes from 'prop-types';
import DashboardIcon from '@material-ui/icons/Dashboard';
import { useTranslate } from 'ra-core';

import MenuItemLink from './MenuItemLink';

<<<<<<< HEAD
const DashboardMenuItem = ({ className, locale, onClick, ...props }) => {
    const translate = useTranslate();
    return (
        <MenuItemLink
            onClick={onClick}
            to="/"
            primaryText={translate('ra.page.dashboard')}
            leftIcon={<DashboardIcon />}
            exact
            {...props}
        />
    );
};
=======
const DashboardMenuItem = ({ locale, onClick, translate, ...props }) => (
    <MenuItemLink
        onClick={onClick}
        to="/"
        primaryText={translate('ra.page.dashboard')}
        leftIcon={<DashboardIcon />}
        exact
        {...props}
    />
);
>>>>>>> 810e2e4f

DashboardMenuItem.propTypes = {
    classes: PropTypes.object,
    locale: PropTypes.string,
    onClick: PropTypes.func,
};

export default DashboardMenuItem;<|MERGE_RESOLUTION|>--- conflicted
+++ resolved
@@ -5,8 +5,7 @@
 
 import MenuItemLink from './MenuItemLink';
 
-<<<<<<< HEAD
-const DashboardMenuItem = ({ className, locale, onClick, ...props }) => {
+const DashboardMenuItem = ({ locale, onClick, ...props }) => {
     const translate = useTranslate();
     return (
         <MenuItemLink
@@ -19,18 +18,6 @@
         />
     );
 };
-=======
-const DashboardMenuItem = ({ locale, onClick, translate, ...props }) => (
-    <MenuItemLink
-        onClick={onClick}
-        to="/"
-        primaryText={translate('ra.page.dashboard')}
-        leftIcon={<DashboardIcon />}
-        exact
-        {...props}
-    />
-);
->>>>>>> 810e2e4f
 
 DashboardMenuItem.propTypes = {
     classes: PropTypes.object,
