--- conflicted
+++ resolved
@@ -54,18 +54,11 @@
         "typescript": "^5.1.3"
     },
     "peerDependencies": {
-<<<<<<< HEAD
         "@mui/icons-material": "^5.16.12 || ^6.0.0 || ^7.0.0",
         "@mui/material": "^5.16.12 || ^6.0.0 || ^7.0.0",
         "@mui/system": "^5.15.20 || ^6.0.0 || ^7.0.0",
         "@mui/utils": "^5.15.20 || ^6.0.0 || ^7.0.0",
-=======
-        "@mui/icons-material": "^5.16.12 || ^6.0.0",
-        "@mui/material": "^5.16.12 || ^6.0.0",
-        "@mui/system": "^5.15.20 || ^6.0.0",
-        "@mui/utils": "^5.15.20 || ^6.0.0",
         "csstype": "^3.1.3",
->>>>>>> 61fc1ca9
         "ra-core": "^5.0.0",
         "react": "^18.0.0 || ^19.0.0",
         "react-dom": "^18.0.0 || ^19.0.0",
