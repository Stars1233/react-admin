--- conflicted
+++ resolved
@@ -40,19 +40,11 @@
         "@emotion/styled": "^11.3.0",
         "@mui/icons-material": "^5.15.20",
         "@mui/material": "^5.15.20",
-<<<<<<< HEAD
-        "ra-core": "^5.0.0-beta.3",
-        "ra-i18n-polyglot": "^5.0.0-beta.3",
-        "ra-language-english": "^5.0.0-beta.3",
-        "ra-ui-materialui": "^5.0.0-beta.3",
-        "react-hook-form": "^7.52.0",
-=======
         "ra-core": "^5.0.0-rc.0",
         "ra-i18n-polyglot": "^5.0.0-rc.0",
         "ra-language-english": "^5.0.0-rc.0",
         "ra-ui-materialui": "^5.0.0-rc.1",
-        "react-hook-form": "^7.43.9",
->>>>>>> 964aa03f
+        "react-hook-form": "^7.52.0",
         "react-router": "^6.22.0",
         "react-router-dom": "^6.22.0"
     },
