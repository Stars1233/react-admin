--- conflicted
+++ resolved
@@ -39,21 +39,12 @@
     "dependencies": {
         "@emotion/react": "^11.14.0",
         "@emotion/styled": "^11.14.0",
-<<<<<<< HEAD
         "@mui/icons-material": "^5.16.12 || ^6.0.0 || ^7.0.0",
         "@mui/material": "^5.16.12 || ^6.0.0 || ^7.0.0",
-        "ra-core": "^5.7.0",
-        "ra-i18n-polyglot": "^5.7.0",
-        "ra-language-english": "^5.7.0",
-        "ra-ui-materialui": "^5.7.0",
-=======
-        "@mui/icons-material": "^5.16.12 || ^6.0.0",
-        "@mui/material": "^5.16.12 || ^6.0.0",
         "ra-core": "^5.7.4",
         "ra-i18n-polyglot": "^5.7.4",
         "ra-language-english": "^5.7.4",
         "ra-ui-materialui": "^5.7.4",
->>>>>>> 61fc1ca9
         "react-hook-form": "^7.53.0",
         "react-router": "^6.28.1 || ^7.1.1",
         "react-router-dom": "^6.28.1 || ^7.1.1"
