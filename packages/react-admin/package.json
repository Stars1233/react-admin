{
    "name": "react-admin",
    "version": "4.10.6",
    "description": "A frontend Framework for building admin applications on top of REST services, using ES6, React and Material UI",
    "files": [
        "*.md",
        "dist",
        "src",
        "docs"
    ],
    "main": "dist/cjs/index.js",
    "module": "dist/esm/index.js",
    "types": "dist/cjs/index.d.ts",
    "sideEffects": false,
    "authors": [
        "François Zaninotto"
    ],
    "repository": "marmelab/react-admin",
    "homepage": "https://github.com/marmelab/react-admin#readme",
    "bugs": "https://github.com/marmelab/react-admin/issues",
    "license": "MIT",
    "scripts": {
        "build": "yarn run build-cjs && yarn run build-esm",
        "build-cjs": "rimraf ./dist/cjs && tsc --outDir dist/cjs",
        "build-esm": "rimraf ./dist/esm && tsc --outDir dist/esm --module es2015",
        "watch": "tsc --outDir dist/esm --module es2015 --watch"
    },
    "devDependencies": {
        "cross-env": "^5.2.0",
        "expect": "^27.4.6",
        "rimraf": "^3.0.2",
        "typescript": "^4.4.0"
    },
    "peerDependencies": {
        "react": "^16.9.0 || ^17.0.0 || ^18.0.0",
        "react-dom": "^16.9.0 || ^17.0.0 || ^18.0.0"
    },
    "dependencies": {
        "@emotion/react": "^11.4.1",
        "@emotion/styled": "^11.3.0",
        "@mui/icons-material": "^5.0.1",
        "@mui/material": "^5.0.2",
        "history": "^5.1.0",
<<<<<<< HEAD
        "ra-core": "^4.10.2",
        "ra-i18n-polyglot": "^4.10.2",
        "ra-language-english": "^4.10.2",
        "ra-ui-materialui": "^4.10.2",
        "react-hook-form": "^7.43.9",
=======
        "ra-core": "^4.10.6",
        "ra-i18n-polyglot": "^4.10.6",
        "ra-language-english": "^4.10.6",
        "ra-ui-materialui": "^4.10.6",
        "react-hook-form": "^7.40.0",
>>>>>>> ba799d9f
        "react-router": "^6.1.0",
        "react-router-dom": "^6.1.0"
    },
    "gitHead": "e936ff2c3f887d2e98ef136cf3b3f3d254725fc4"
}<|MERGE_RESOLUTION|>--- conflicted
+++ resolved
@@ -41,19 +41,11 @@
         "@mui/icons-material": "^5.0.1",
         "@mui/material": "^5.0.2",
         "history": "^5.1.0",
-<<<<<<< HEAD
         "ra-core": "^4.10.2",
         "ra-i18n-polyglot": "^4.10.2",
         "ra-language-english": "^4.10.2",
         "ra-ui-materialui": "^4.10.2",
         "react-hook-form": "^7.43.9",
-=======
-        "ra-core": "^4.10.6",
-        "ra-i18n-polyglot": "^4.10.6",
-        "ra-language-english": "^4.10.6",
-        "ra-ui-materialui": "^4.10.6",
-        "react-hook-form": "^7.40.0",
->>>>>>> ba799d9f
         "react-router": "^6.1.0",
         "react-router-dom": "^6.1.0"
     },
