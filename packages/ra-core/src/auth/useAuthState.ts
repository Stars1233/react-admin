--- conflicted
+++ resolved
@@ -107,18 +107,30 @@
     );
 
     useEffect(() => {
-<<<<<<< HEAD
         if (queryResult.data === undefined || queryResult.isFetching) return;
+        if (queryOptions.enabled === false) return;
         onSuccessEvent(queryResult.data);
-    }, [onSuccessEvent, queryResult.data, queryResult.isFetching]);
+    }, [
+        onSuccessEvent,
+        queryResult.data,
+        queryResult.isFetching,
+        queryOptions.enabled,
+    ]);
 
     useEffect(() => {
         if (queryResult.error == null || queryResult.isFetching) return;
+        if (queryOptions.enabled === false) return;
         onErrorEvent(queryResult.error);
-    }, [onErrorEvent, queryResult.error, queryResult.isFetching]);
+    }, [
+        onErrorEvent,
+        queryResult.error,
+        queryResult.isFetching,
+        queryOptions.enabled,
+    ]);
 
     useEffect(() => {
         if (queryResult.status === 'pending' || queryResult.isFetching) return;
+        if (queryOptions.enabled === false) return;
         onSettledEvent(queryResult.data, queryResult.error);
     }, [
         onSettledEvent,
@@ -126,30 +138,7 @@
         queryResult.error,
         queryResult.status,
         queryResult.isFetching,
-=======
-        if (result.data === undefined || result.isFetching) return;
-        if (queryOptions.enabled === false) return;
-        onSuccessEvent(result.data);
-    }, [onSuccessEvent, result.data, result.isFetching, queryOptions.enabled]);
-
-    useEffect(() => {
-        if (result.error == null || result.isFetching) return;
-        if (queryOptions.enabled === false) return;
-        onErrorEvent(result.error);
-    }, [onErrorEvent, result.error, result.isFetching, queryOptions.enabled]);
-
-    useEffect(() => {
-        if (result.status === 'pending' || result.isFetching) return;
-        if (queryOptions.enabled === false) return;
-        onSettledEvent(result.data, result.error);
-    }, [
-        onSettledEvent,
-        result.data,
-        result.error,
-        result.status,
-        result.isFetching,
         queryOptions.enabled,
->>>>>>> 17e7669b
     ]);
 
     const result = useMemo(() => {
