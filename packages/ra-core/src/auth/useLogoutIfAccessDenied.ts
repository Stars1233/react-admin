import { useCallback } from 'react';

import useAuthProvider from './useAuthProvider';
import useLogout from './useLogout';
import { useNotify } from '../sideEffect';
import { useNavigate } from 'react-router';

let timer;

/**
 * Returns a callback used to call the authProvider.checkError() method
 * and an error from the dataProvider. If the authProvider rejects the call,
 * the hook logs the user out and shows a logged out notification.
 *
 * Used in the useDataProvider hook to check for access denied responses
 * (e.g. 401 or 403 responses) and trigger a logout.
 *
 * @see useLogout
 * @see useDataProvider
 *
 * @returns {Function} logoutIfAccessDenied callback
 *
 * @example
 *
 * import { useLogoutIfAccessDenied, useNotify, DataProviderContext } from 'react-admin';
 *
 * const FetchRestrictedResource = () => {
 *     const dataProvider = useContext(DataProviderContext);
 *     const logoutIfAccessDenied = useLogoutIfAccessDenied();
 *     const notify = useNotify()
 *     useEffect(() => {
 *         dataProvider.getOne('secret', { id: 123 })
 *             .catch(error => {
 *                  logoutIfAccessDenied(error);
 *                  notify('server error', 'warning');
 *              })
 *     }, []);
 *     // ...
 * }
 */
const useLogoutIfAccessDenied = (): LogoutIfAccessDenied => {
    const authProvider = useAuthProvider();
    const logout = useLogout();
    const notify = useNotify();
    const navigate = useNavigate();
    const logoutIfAccessDenied = useCallback(
        (error?: any, disableNotification?: boolean) =>
            authProvider
                .checkError(error)
                .then(() => false)
                .catch(async e => {
                    const logoutUser = e?.logoutUser ?? true;

                    //manual debounce
                    if (timer) {
                        // side effects already triggered in this tick, exit
                        return true;
                    }
                    timer = setTimeout(() => {
                        timer = undefined;
                    }, 0);

                    const shouldNotify = !(
                        disableNotification ||
                        (e && e.message === false) ||
                        (error && error.message === false)
                    );
                    if (shouldNotify) {
                        // notify only if not yet logged out
                        authProvider
                            .checkAuth({})
                            .then(() => {
                                if (logoutUser) {
<<<<<<< HEAD
                                    notify(
                                        getErrorMessage(
                                            e,
                                            'ra.notification.logged_out'
                                        ),
                                        'warning'
                                    );
                                } else {
                                    notify(
                                        getErrorMessage(
                                            e,
                                            'ra.notification.not_authorized'
                                        ),
                                        'warning'
                                    );
=======
                                    notify('ra.notification.logged_out', {
                                        type: 'warning',
                                    });
                                } else {
                                    notify('ra.notification.not_authorized', {
                                        type: 'warning',
                                    });
>>>>>>> 0bde2afe
                                }
                            })
                            .catch(() => {});
                    }
                    const redirectTo =
                        e && e.redirectTo
                            ? e.redirectTo
                            : error && error.redirectTo
                            ? error.redirectTo
                            : undefined;

                    if (logoutUser) {
                        logout({}, redirectTo);
                    } else {
                        navigate(redirectTo);
                    }

                    return true;
                }),
        [authProvider, logout, notify, navigate]
    );
    return authProvider
        ? logoutIfAccessDenied
        : logoutIfAccessDeniedWithoutProvider;
};

const logoutIfAccessDeniedWithoutProvider = () => Promise.resolve(false);

/**
 * Call the authProvider.authError() method, using the error passed as argument.
 * If the authProvider rejects the call, logs the user out and shows a logged out notification.
 *
 * @param {Error} error An Error object (usually returned by the dataProvider)
 * @param {boolean} disableNotification Avoid showing a notification after the user is logged out. false by default.
 *
 * @return {Promise} Resolved to true if there was a logout, false otherwise
 */
type LogoutIfAccessDenied = (
    error?: any,
    /** @deprecated to disable the notification, authProvider.checkAuth() should return an object with an error property set to true */
    disableNotification?: boolean
) => Promise<boolean>;

const getErrorMessage = (error, defaultMessage) =>
    typeof error === 'string'
        ? error
        : typeof error === 'undefined' || !error.message
        ? defaultMessage
        : error.message;

export default useLogoutIfAccessDenied;<|MERGE_RESOLUTION|>--- conflicted
+++ resolved
@@ -71,13 +71,12 @@
                             .checkAuth({})
                             .then(() => {
                                 if (logoutUser) {
-<<<<<<< HEAD
                                     notify(
                                         getErrorMessage(
                                             e,
                                             'ra.notification.logged_out'
                                         ),
-                                        'warning'
+                                        { type: 'warning' }
                                     );
                                 } else {
                                     notify(
@@ -85,17 +84,8 @@
                                             e,
                                             'ra.notification.not_authorized'
                                         ),
-                                        'warning'
+                                        { type: 'warning' }
                                     );
-=======
-                                    notify('ra.notification.logged_out', {
-                                        type: 'warning',
-                                    });
-                                } else {
-                                    notify('ra.notification.not_authorized', {
-                                        type: 'warning',
-                                    });
->>>>>>> 0bde2afe
                                 }
                             })
                             .catch(() => {});
