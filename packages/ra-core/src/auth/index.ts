--- conflicted
+++ resolved
@@ -9,11 +9,8 @@
 import convertLegacyAuthProvider from './convertLegacyAuthProvider';
 
 export * from './Authenticated';
-<<<<<<< HEAD
 export * from './AuthContext';
-=======
 export * from './LogoutOnMount';
->>>>>>> dd6847f6
 export * from './types';
 export * from './useAuthenticated';
 export * from './useCheckAuth';
