import { useMemo } from 'react';
import {
    QueryObserverLoadingErrorResult,
    QueryObserverLoadingResult,
    QueryObserverRefetchErrorResult,
    QueryObserverSuccessResult,
    useQuery,
    UseQueryOptions,
} from '@tanstack/react-query';
import useAuthProvider from './useAuthProvider';
<<<<<<< HEAD
import useLogoutIfAccessDenied from './useLogoutIfAccessDenied';
import { HintedString, RaRecord } from '../types';
=======
import { useResourceContext } from '../core';
import { useRecordContext } from '../controller';
import { RaRecord } from '../types';
>>>>>>> c0b26e03

/**
 * A hook that calls the authProvider.canAccess() method using react-query for a provided resource and action (and optionally a record).
 *
 * The return value updates according to the request state:
 *
 * - start: { isPending: true }
 * - success: { canAccess: true | false, isPending: false }
 * - error: { error: [error from provider], isPending: false }
 *
 * Useful to enable or disable features based on users permissions.
 *
 * @param {Object} params Any params you want to pass to the authProvider
 * @param {string} params.resource The resource to check access for
 * @param {string} params.action The action to check access for
 * @param {Object} params.record Optional. The record to check access for
 *
 * @returns Return the react-query result and a canAccess property which is a boolean indicating the access status
 *
 * @example
 *     import { useCanAccess } from 'react-admin';
 *
 *     const PostDetail = () => {
 *         const { isPending, canAccess, error } = useCanAccess({
 *             resource: 'posts',
 *             action: 'read',
 *         });
 *         if (isPending || !canAccess) {
 *             return null;
 *         }
 *         if (error) {
 *             return <div>{error.message}</div>;
 *         }
 *         return <PostEdit />;
 *     };
 */
export const useCanAccess = <
    RecordType extends RaRecord | Omit<RaRecord, 'id'> = RaRecord,
    ErrorType extends Error = Error,
>(
    params: UseCanAccessOptions<RecordType, ErrorType>
): UseCanAccessResult<ErrorType> => {
    const authProvider = useAuthProvider();
    const resource = useResourceContext(params);

    if (!resource) {
        throw new Error(
            'useCanAccess must be used inside a <Resource> component or provide a resource prop'
        );
    }
    const record = useRecordContext<RecordType>(params);

    const queryResult = useQuery({
        queryKey: ['auth', 'canAccess', { ...params, record, resource }],
        queryFn: async ({ signal }) => {
            if (!authProvider || !authProvider.canAccess) {
                return true;
            }
            return authProvider.canAccess({
                ...params,
                record,
                resource,
                signal: authProvider.supportAbortSignal ? signal : undefined,
            });
        },
        ...params,
    });

    const result = useMemo(() => {
        // Don't check for the authProvider or authProvider.canAccess method in the useMemo
        // to avoid unnecessary re-renders
        return {
            ...queryResult,
            canAccess: queryResult.data,
        } as UseCanAccessResult<ErrorType>;
    }, [queryResult]);

    return !authProvider || !authProvider.canAccess
        ? (emptyQueryObserverResult as UseCanAccessResult<ErrorType>)
        : result;
};

const emptyQueryObserverResult = {
    canAccess: true,
    data: true,
    dataUpdatedAt: 0,
    error: null,
    errorUpdatedAt: 0,
    errorUpdateCount: 0,
    failureCount: 0,
    failureReason: null,
    fetchStatus: 'idle',
    isError: false,
    isInitialLoading: false,
    isLoading: false,
    isLoadingError: false,
    isFetched: true,
    isFetchedAfterMount: true,
    isFetching: false,
    isPaused: false,
    isPlaceholderData: false,
    isPending: false,
    isRefetchError: false,
    isRefetching: false,
    isStale: false,
    isSuccess: true,
    status: 'success',
    refetch: () => Promise.resolve(emptyQueryObserverResult),
};

<<<<<<< HEAD
export interface UseCanAccessOptions<ErrorType = Error>
    extends Omit<UseQueryOptions<boolean, ErrorType>, 'queryKey' | 'queryFn'> {
    resource: string;
    action: HintedString<'list' | 'create' | 'edit' | 'show' | 'delete'>;
    record?: RaRecord;
=======
export interface UseCanAccessOptions<
    RecordType extends RaRecord | Omit<RaRecord, 'id'> = RaRecord,
    ErrorType extends Error = Error,
> extends Omit<UseQueryOptions<boolean, ErrorType>, 'queryKey' | 'queryFn'> {
    resource?: string;
    action: string;
    record?: RecordType;
>>>>>>> c0b26e03
}

export type UseCanAccessResult<ErrorType = Error> =
    | UseCanAccessLoadingResult<ErrorType>
    | UseCanAccessLoadingErrorResult<ErrorType>
    | UseCanAccessRefetchErrorResult<ErrorType>
    | UseCanAccessSuccessResult<ErrorType>;

export interface UseCanAccessLoadingResult<ErrorType = Error>
    extends QueryObserverLoadingResult<boolean, ErrorType> {
    canAccess: undefined;
}
export interface UseCanAccessLoadingErrorResult<ErrorType = Error>
    extends QueryObserverLoadingErrorResult<boolean, ErrorType> {
    canAccess: undefined;
}
export interface UseCanAccessRefetchErrorResult<ErrorType = Error>
    extends QueryObserverRefetchErrorResult<boolean, ErrorType> {
    canAccess: boolean;
}
export interface UseCanAccessSuccessResult<ErrorType = Error>
    extends QueryObserverSuccessResult<boolean, ErrorType> {
    canAccess: boolean;
}<|MERGE_RESOLUTION|>--- conflicted
+++ resolved
@@ -8,14 +8,9 @@
     UseQueryOptions,
 } from '@tanstack/react-query';
 import useAuthProvider from './useAuthProvider';
-<<<<<<< HEAD
-import useLogoutIfAccessDenied from './useLogoutIfAccessDenied';
-import { HintedString, RaRecord } from '../types';
-=======
 import { useResourceContext } from '../core';
 import { useRecordContext } from '../controller';
-import { RaRecord } from '../types';
->>>>>>> c0b26e03
+import { HintedString, RaRecord } from '../types';
 
 /**
  * A hook that calls the authProvider.canAccess() method using react-query for a provided resource and action (and optionally a record).
@@ -126,21 +121,13 @@
     refetch: () => Promise.resolve(emptyQueryObserverResult),
 };
 
-<<<<<<< HEAD
-export interface UseCanAccessOptions<ErrorType = Error>
-    extends Omit<UseQueryOptions<boolean, ErrorType>, 'queryKey' | 'queryFn'> {
-    resource: string;
-    action: HintedString<'list' | 'create' | 'edit' | 'show' | 'delete'>;
-    record?: RaRecord;
-=======
 export interface UseCanAccessOptions<
     RecordType extends RaRecord | Omit<RaRecord, 'id'> = RaRecord,
     ErrorType extends Error = Error,
 > extends Omit<UseQueryOptions<boolean, ErrorType>, 'queryKey' | 'queryFn'> {
     resource?: string;
-    action: string;
+    action: HintedString<'list' | 'create' | 'edit' | 'show' | 'delete'>;
     record?: RecordType;
->>>>>>> c0b26e03
 }
 
 export type UseCanAccessResult<ErrorType = Error> =
