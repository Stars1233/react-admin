import difference from 'lodash/difference';
import union from 'lodash/union';
import * as React from 'react';
import { useEffect, useMemo, useRef, type FC, type ReactNode } from 'react';
<<<<<<< HEAD
import union from 'lodash/union.js';
import difference from 'lodash/difference.js';
=======
>>>>>>> 439f6fe4

import { useListContextWithProps } from '../controller/list/useListContextWithProps';
import { type ListControllerResult } from '../controller/list/useListController';
import { OptionalResourceContextProvider, useResourceContext } from '../core';
import { type Identifier, type RaRecord, type SortPayload } from '../types';
import { useEvent } from '../util';
import { DataTableCallbacksContext } from './DataTableCallbacksContext';
import { DataTableConfigContext } from './DataTableConfigContext';
import { DataTableDataContext } from './DataTableDataContext';
import { DataTableSelectedIdsContext } from './DataTableSelectedIdsContext';
import { DataTableSortContext } from './DataTableSortContext';
import { DataTableStoreContext } from './DataTableStoreContext';
import { type RowClickFunctionBase } from './types';

export const DataTableBase = function DataTable<
    RecordType extends RaRecord = any,
>(props: DataTableBaseProps<RecordType>) {
    const resourceFromContext = useResourceContext(props);

    const {
        children,
        empty,
        expand,
        hiddenColumns = emptyArray,
        hasBulkActions,
        hover,
        loading,
        isRowSelectable,
        isRowExpandable,
        resource,
        rowClick,
        expandSingle = false,
    } = props;

    const {
        sort,
        data,
        isPending,
        onSelect,
        onToggleItem,
        selectedIds,
        setSort,
        total,
    } = useListContextWithProps(props);

    const storeKey = props.storeKey || `${resourceFromContext}.datatable`;

    const handleSort = useEvent((event: React.MouseEvent<HTMLElement>) => {
        event.stopPropagation();
        if (!setSort) return;
        const newField = event.currentTarget.dataset.field || 'id';
        const newOrder =
            sort?.field === newField
                ? sort?.order === 'ASC'
                    ? 'DESC'
                    : 'ASC'
                : (event.currentTarget.dataset.order as 'ASC') || 'ASC';
        setSort({ field: newField, order: newOrder });
    });

    const lastSelected = useRef<Identifier | null>(null);

    useEffect(() => {
        if (!selectedIds || selectedIds.length === 0) {
            lastSelected.current = null;
        }
    }, [JSON.stringify(selectedIds)]); // eslint-disable-line react-hooks/exhaustive-deps

    // we manage row selection here instead of in the rows level to allow shift+click to select an array of rows
    const handleToggleItem = useEvent(
        (id: Identifier, event: React.MouseEvent<HTMLInputElement>) => {
            if (!data) return;
            const ids = data.map(record => record.id);
            const lastSelectedIndex = ids.indexOf(lastSelected.current);

            if (event.shiftKey && lastSelectedIndex !== -1) {
                const index = ids.indexOf(id);
                const idsBetweenSelections = ids.slice(
                    Math.min(lastSelectedIndex, index),
                    Math.max(lastSelectedIndex, index) + 1
                );

                const isClickedItemSelected = selectedIds?.includes(id);
                const newSelectedIds = isClickedItemSelected
                    ? difference(selectedIds, idsBetweenSelections)
                    : union(selectedIds, idsBetweenSelections);

                onSelect?.(
                    isRowSelectable
                        ? newSelectedIds.filter((id: Identifier) =>
                              isRowSelectable(
                                  data.find(record => record.id === id)
                              )
                          )
                        : newSelectedIds
                );
            } else {
                onToggleItem?.(id);
            }

            lastSelected.current = id;
        }
    );

    const storeContextValue = useMemo(
        () => ({
            storeKey,
            defaultHiddenColumns: hiddenColumns,
        }),
        [storeKey, hiddenColumns]
    );

    const configContextValue = useMemo(
        () => ({
            expand,
            expandSingle,
            hasBulkActions,
            hover,
        }),
        [expand, expandSingle, hasBulkActions, hover]
    );

    const callbacksContextValue = useMemo(
        () => ({
            handleSort: setSort ? handleSort : undefined,
            handleToggleItem: onToggleItem ? handleToggleItem : undefined,
            isRowExpandable,
            isRowSelectable,
            onSelect,
            rowClick,
        }),
        [
            setSort,
            handleSort,
            handleToggleItem,
            isRowExpandable,
            isRowSelectable,
            onSelect,
            onToggleItem,
            rowClick,
        ]
    );

    if (isPending === true) {
        return loading;
    }

    /**
     * Once loaded, the data for the list may be empty. Instead of
     * displaying the table header with zero data rows,
     * the DataTable displays the empty component.
     */
    if (data == null || data.length === 0 || total === 0) {
        return empty ?? null;
    }

    /**
     * After the initial load, if the data for the list isn't empty,
     * and even if the data is refreshing (e.g. after a filter change),
     * the DataTable displays the current data.
     */
    return (
        <DataTableStoreContext.Provider value={storeContextValue}>
            <DataTableSortContext.Provider value={sort}>
                <DataTableSelectedIdsContext.Provider value={selectedIds}>
                    <DataTableCallbacksContext.Provider
                        value={callbacksContextValue}
                    >
                        <DataTableConfigContext.Provider
                            value={configContextValue}
                        >
                            <OptionalResourceContextProvider value={resource}>
                                <DataTableDataContext.Provider value={data}>
                                    {children}
                                </DataTableDataContext.Provider>
                            </OptionalResourceContextProvider>
                        </DataTableConfigContext.Provider>
                    </DataTableCallbacksContext.Provider>
                </DataTableSelectedIdsContext.Provider>
            </DataTableSortContext.Provider>
        </DataTableStoreContext.Provider>
    );
};

const emptyArray = [];

export interface DataTableBaseProps<RecordType extends RaRecord = any> {
    children: ReactNode;
    expand?:
        | ReactNode
        | FC<{
              id: Identifier;
              record: RecordType;
              resource: string;
          }>;
    expandSingle?: boolean;
    hiddenColumns?: string[];
    hasBulkActions: boolean;
    hover?: boolean;
    empty: ReactNode;
    isRowExpandable?: (record: RecordType) => boolean;
    isRowSelectable?: (record: RecordType) => boolean;
    loading: ReactNode;
    rowClick?: string | RowClickFunctionBase<RecordType> | false;
    storeKey?: string;

    // can be injected when using the component without context
    sort?: SortPayload;
    data?: RecordType[];
    isLoading?: boolean;
    isPending?: boolean;
    onSelect?: ListControllerResult['onSelect'];
    onSelectAll?: ListControllerResult['onSelectAll'];
    onToggleItem?: ListControllerResult['onToggleItem'];
    onUnselectItems?: ListControllerResult['onUnselectItems'];
    resource?: string;
    setSort?: ListControllerResult['setSort'];
    selectedIds?: Identifier[];
    total?: number;
}<|MERGE_RESOLUTION|>--- conflicted
+++ resolved
@@ -1,12 +1,7 @@
-import difference from 'lodash/difference';
-import union from 'lodash/union';
 import * as React from 'react';
 import { useEffect, useMemo, useRef, type FC, type ReactNode } from 'react';
-<<<<<<< HEAD
 import union from 'lodash/union.js';
 import difference from 'lodash/difference.js';
-=======
->>>>>>> 439f6fe4
 
 import { useListContextWithProps } from '../controller/list/useListContextWithProps';
 import { type ListControllerResult } from '../controller/list/useListController';
