--- conflicted
+++ resolved
@@ -86,7 +86,7 @@
         {
             onSuccess: () => {
                 setOpen(false);
-                notify('ra.notification.deleted', {
+                notify(successMessage, {
                     type: 'info',
                     messageArgs: { smart_count: 1 },
                     undoable: mutationMode === 'undoable',
@@ -143,39 +143,6 @@
                     meta: mutationMeta,
                 },
                 {
-<<<<<<< HEAD
-                    onSuccess: () => {
-                        setOpen(false);
-                        notify(successMessage, {
-                            type: 'info',
-                            messageArgs: { smart_count: 1 },
-                            undoable: mutationMode === 'undoable',
-                        });
-                        unselect([record.id]);
-                        redirect(redirectTo, resource);
-                    },
-                    onError: (error: Error) => {
-                        setOpen(false);
-
-                        notify(
-                            typeof error === 'string'
-                                ? error
-                                : error.message || 'ra.notification.http_error',
-                            {
-                                type: 'error',
-                                messageArgs: {
-                                    _:
-                                        typeof error === 'string'
-                                            ? error
-                                            : error && error.message
-                                            ? error.message
-                                            : undefined,
-                                },
-                            }
-                        );
-                    },
-=======
->>>>>>> 14763a9c
                     mutationMode,
                     ...otherMutationOptions,
                 }
