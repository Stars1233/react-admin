--- conflicted
+++ resolved
@@ -63,7 +63,7 @@
         undefined,
         {
             onSuccess: () => {
-                notify('ra.notification.deleted', {
+                notify(successMessage, {
                     type: 'info',
                     messageArgs: { smart_count: 1 },
                     undoable: true,
@@ -108,36 +108,6 @@
                     meta: mutationMeta,
                 },
                 {
-<<<<<<< HEAD
-                    onSuccess: () => {
-                        notify(successMessage, {
-                            type: 'info',
-                            messageArgs: { smart_count: 1 },
-                            undoable: true,
-                        });
-                        unselect([record.id]);
-                        redirect(redirectTo, resource);
-                    },
-                    onError: (error: Error) => {
-                        notify(
-                            typeof error === 'string'
-                                ? error
-                                : error.message || 'ra.notification.http_error',
-                            {
-                                type: 'error',
-                                messageArgs: {
-                                    _:
-                                        typeof error === 'string'
-                                            ? error
-                                            : error && error.message
-                                            ? error.message
-                                            : undefined,
-                                },
-                            }
-                        );
-                    },
-=======
->>>>>>> 14763a9c
                     mutationMode: 'undoable',
                     ...otherMutationOptions,
                 }
