--- conflicted
+++ resolved
@@ -9,11 +9,6 @@
 import useDataProvider from './useDataProvider';
 import useMutation, { UseMutationValue } from './useMutation';
 import withDataProvider from './withDataProvider';
-<<<<<<< HEAD
-import useGetMany from './useGetMany';
-=======
-import useGetManyReference from './useGetManyReference';
->>>>>>> 14267891
 import useUpdateMany from './useUpdateMany';
 import useCreate from './useCreate';
 import useDelete from './useDelete';
@@ -24,12 +19,9 @@
 export * from './testDataProvider';
 export * from './useGetOne';
 export * from './useGetList';
-<<<<<<< HEAD
-export * from './useGetManyReference';
-=======
 export * from './useGetMany';
 export * from './useGetManyAggregate';
->>>>>>> 14267891
+export * from './useGetManyReference';
 export * from './useQueryWithStore';
 export * from './useQuery';
 export * from './useUpdate';
@@ -48,11 +40,6 @@
     undoableEventEmitter,
     useDataProvider,
     useMutation,
-<<<<<<< HEAD
-    useGetMany,
-=======
-    useGetManyReference,
->>>>>>> 14267891
     useUpdateMany,
     useCreate,
     useDelete,
