--- conflicted
+++ resolved
@@ -5,14 +5,10 @@
 
 import { createAdminStore, CoreAdminContext, Resource } from '../core';
 import Mutation from './Mutation';
-<<<<<<< HEAD
 import { testDataProvider } from '../dataProvider';
-=======
-import { CoreAdmin, Resource } from '../core';
 import { renderWithRedux } from 'ra-test';
 import { DataProviderContext } from '.';
 import useMutation from './useMutation';
->>>>>>> 14c8a62e
 
 describe('useMutation', () => {
     const initialState = {
@@ -310,7 +306,7 @@
         dispatch.mockRestore();
     });
 
-    it('should return a response when returnPromise option is set at definition and the query is passed al callTime', async () => {
+    it('should return a response when returnPromise option is set at definition and the query is passed at callTime', async () => {
         const MutationComponent = ({ query = undefined, options, children }) =>
             children(...useMutation(query, options));
         const dataProvider = {
