{
    "name": "ra-core",
    "version": "5.0.0-beta.0",
    "description": "Core components of react-admin, a frontend Framework for building admin applications on top of REST services, using ES6, React",
    "files": [
        "*.md",
        "dist",
        "src",
        "codemods"
    ],
    "main": "dist/cjs/index.js",
    "module": "dist/esm/index.js",
    "types": "dist/cjs/index.d.ts",
    "sideEffects": false,
    "authors": [
        "François Zaninotto",
        "Gildas Garcia"
    ],
    "repository": "marmelab/react-admin",
    "homepage": "https://github.com/marmelab/react-admin#readme",
    "bugs": "https://github.com/marmelab/react-admin/issues",
    "license": "MIT",
    "scripts": {
        "build": "yarn run build-cjs && yarn run build-esm",
        "build-cjs": "rimraf ./dist/cjs && tsc --outDir dist/cjs",
        "build-esm": "rimraf ./dist/esm && tsc --outDir dist/esm --module es2015",
        "watch": "tsc --outDir dist/esm --module es2015 --watch"
    },
    "devDependencies": {
        "@hookform/resolvers": "^3.2.0",
        "@testing-library/react": "^14.1.2",
        "@testing-library/react-hooks": "^8.0.1",
        "@types/jest": "^29.5.2",
        "@types/jscodeshift": "^0.11.11",
        "@types/node": "^20.10.7",
        "@types/node-polyglot": "^0.4.31",
        "@types/react": "^18.2.37",
        "cross-env": "^5.2.0",
        "expect": "^27.4.6",
        "ignore-styles": "~5.0.1",
        "jscodeshift": "^0.15.2",
        "react": "^18.0.0",
        "react-dom": "^18.2.0",
        "react-hook-form": "^7.43.9",
        "react-router": "^6.22.0",
        "react-router-dom": "^6.22.0",
        "react-test-renderer": "^18.2.0",
        "recharts": "^2.1.15",
        "rimraf": "^3.0.2",
        "typescript": "^5.1.3",
        "yup": "^0.32.11",
        "zod": "^3.22.1"
    },
    "peerDependencies": {
        "react": "^18.0.0",
        "react-dom": "^18.0.0",
        "react-hook-form": "^7.43.9",
        "react-router": "^6.22.0",
        "react-router-dom": "^6.22.0"
    },
    "dependencies": {
        "@tanstack/react-query": "^5.8.4",
        "clsx": "^2.1.1",
        "date-fns": "^3.6.0",
        "eventemitter3": "^5.0.1",
        "hotscript": "^1.0.12",
        "inflection": "^3.0.0",
        "jsonexport": "^3.2.0",
        "lodash": "~4.17.5",
<<<<<<< HEAD
        "prop-types": "^15.8.1",
        "query-string": "^9.0.0",
=======
        "query-string": "^7.1.1",
>>>>>>> 9779733b
        "react-is": "^18.2.0"
    },
    "gitHead": "587df4c27bfcec4a756df4f95e5fc14728dfc0d7"
}<|MERGE_RESOLUTION|>--- conflicted
+++ resolved
@@ -67,12 +67,7 @@
         "inflection": "^3.0.0",
         "jsonexport": "^3.2.0",
         "lodash": "~4.17.5",
-<<<<<<< HEAD
-        "prop-types": "^15.8.1",
         "query-string": "^9.0.0",
-=======
-        "query-string": "^7.1.1",
->>>>>>> 9779733b
         "react-is": "^18.2.0"
     },
     "gitHead": "587df4c27bfcec4a756df4f95e5fc14728dfc0d7"
