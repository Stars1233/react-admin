--- conflicted
+++ resolved
@@ -28,12 +28,8 @@
         "@types/query-string": "5.1.0",
         "@types/react-redux": "^7.1.1",
         "cross-env": "^5.2.0",
-<<<<<<< HEAD
         "final-form": "^4.20.4",
-=======
-        "final-form": "^4.20.2",
         "history": "^5.1.0",
->>>>>>> a625dc0e
         "ignore-styles": "~5.0.1",
         "ra-core": "^4.0.0-alpha.0",
         "react": "^17.0.0",
