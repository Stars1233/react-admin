{
    "name": "ra-input-rich-text",
    "version": "5.0.0-beta.3",
    "description": "<RichTextInput> component for react-admin, useful for editing HTML code in admin GUIs.",
    "author": "Gildas Garcia",
    "repository": "marmelab/react-admin",
    "homepage": "https://github.com/marmelab/react-admin#readme",
    "bugs": "https://github.com/marmelab/react-admin/issues",
    "license": "MIT",
    "files": [
        "*.md",
        "dist",
        "src"
    ],
    "main": "dist/cjs/index.js",
    "module": "dist/esm/index.js",
    "types": "dist/cjs/index.d.ts",
    "sideEffects": false,
    "scripts": {
        "build": "yarn run build-cjs && yarn run build-esm",
        "build-cjs": "rimraf ./dist/cjs && tsc --outDir dist/cjs",
        "build-esm": "rimraf ./dist/esm && tsc --outDir dist/esm --module es2015",
        "watch": "tsc --outDir dist/esm --module es2015 --watch"
    },
    "dependencies": {
        "@tiptap/core": "^2.0.3",
        "@tiptap/extension-color": "^2.0.3",
        "@tiptap/extension-highlight": "^2.0.3",
        "@tiptap/extension-image": "^2.0.3",
        "@tiptap/extension-link": "^2.0.3",
        "@tiptap/extension-placeholder": "^2.0.3",
        "@tiptap/extension-text-align": "^2.0.3",
        "@tiptap/extension-text-style": "^2.0.3",
        "@tiptap/extension-underline": "^2.0.3",
        "@tiptap/pm": "^2.0.3",
        "@tiptap/react": "^2.0.3",
        "@tiptap/starter-kit": "^2.0.3",
        "clsx": "^2.1.1"
    },
    "peerDependencies": {
        "@mui/icons-material": "^5.15.20",
        "@mui/material": "^5.15.20",
        "ra-core": "^4.0.0",
        "ra-ui-materialui": "^4.0.0",
        "react": "^18.0.0 || ^19.0.0",
        "react-dom": "^18.0.0 || ^19.0.0"
    },
    "devDependencies": {
        "@mui/icons-material": "^5.15.20",
        "@mui/material": "^5.15.20",
        "@testing-library/react": "^15.0.7",
        "@tiptap/extension-mention": "^2.0.3",
        "@tiptap/suggestion": "^2.0.3",
        "data-generator-retail": "^5.0.0-beta.3",
        "ra-core": "^5.0.0-beta.3",
        "ra-data-fakerest": "^5.0.0-beta.3",
        "ra-ui-materialui": "^5.0.0-beta.3",
<<<<<<< HEAD
        "react": "^18.0.0",
        "react-dom": "^18.2.0",
        "react-hook-form": "^7.52.0",
=======
        "react": "^18.3.1",
        "react-dom": "^18.3.1",
        "react-hook-form": "^7.43.9",
>>>>>>> e2fa925e
        "rimraf": "^3.0.2",
        "tippy.js": "^6.3.7",
        "typescript": "^5.1.3"
    },
    "gitHead": "587df4c27bfcec4a756df4f95e5fc14728dfc0d7"
}<|MERGE_RESOLUTION|>--- conflicted
+++ resolved
@@ -55,15 +55,9 @@
         "ra-core": "^5.0.0-beta.3",
         "ra-data-fakerest": "^5.0.0-beta.3",
         "ra-ui-materialui": "^5.0.0-beta.3",
-<<<<<<< HEAD
-        "react": "^18.0.0",
-        "react-dom": "^18.2.0",
-        "react-hook-form": "^7.52.0",
-=======
         "react": "^18.3.1",
         "react-dom": "^18.3.1",
-        "react-hook-form": "^7.43.9",
->>>>>>> e2fa925e
+        "react-hook-form": "^7.52.0",
         "rimraf": "^3.0.2",
         "tippy.js": "^6.3.7",
         "typescript": "^5.1.3"
