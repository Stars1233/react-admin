{
  "name": "redux-crud-example",
  "version": "1.0.0",
  "description": "",
  "main": "index.html",
  "scripts": {
    "test": "echo \"Error: no test specified\" && exit 1"
  },
  "author": "",
  "license": "MIT",
  "devDependencies": {
<<<<<<< HEAD
    "aor-json-rest-client": "~1.4.0",
    "aor-language-french": "~1.3.0",
=======
    "aor-json-rest-client": "~1.5.0",
>>>>>>> a0ed3415
    "aor-rich-text-input": "~1.0.0",
    "babel-plugin-transform-react-jsx": "^6.8.0",
    "babel-polyfill": "^6.9.1",
    "babel-preset-react": "^6.11.1"
  }
}<|MERGE_RESOLUTION|>--- conflicted
+++ resolved
@@ -9,12 +9,8 @@
   "author": "",
   "license": "MIT",
   "devDependencies": {
-<<<<<<< HEAD
-    "aor-json-rest-client": "~1.4.0",
+    "aor-json-rest-client": "~1.5.0",
     "aor-language-french": "~1.3.0",
-=======
-    "aor-json-rest-client": "~1.5.0",
->>>>>>> a0ed3415
     "aor-rich-text-input": "~1.0.0",
     "babel-plugin-transform-react-jsx": "^6.8.0",
     "babel-polyfill": "^6.9.1",
