import {
    Admin,
    CustomRoutes,
    ListGuesser,
    Resource,
    defaultTheme,
    localStorageStore,
} from 'react-admin';

import Layout from './Layout';
import { authProvider } from './authProvider';
import companies from './companies';
import contacts from './contacts';
import { Dashboard } from './dashboard/Dashboard';
import { dataProvider } from './dataProvider';
import deals from './deals';
import { LoginPage } from './login/LoginPage';
import { Route } from 'react-router';
<<<<<<< HEAD
import { SignupPage } from './SignupPage';
import { SettingsPage } from './settings/SettingsPage';
=======
import { SignupPage } from './login/SignupPage';
>>>>>>> 0936591c

const App = () => (
    <Admin
        dataProvider={dataProvider}
        authProvider={authProvider}
        store={localStorageStore(undefined, 'CRM')}
        layout={Layout}
        loginPage={LoginPage}
        dashboard={Dashboard}
        theme={{
            ...defaultTheme,
            palette: {
                background: {
                    default: '#fafafb',
                },
            },
        }}
    >
        <CustomRoutes noLayout>
            <Route path={SignupPage.path} element={<SignupPage />} />
        </CustomRoutes>
        <CustomRoutes>
            <Route path={SettingsPage.path} element={<SettingsPage />} />
        </CustomRoutes>
        <Resource name="deals" {...deals} />
        <Resource name="contacts" {...contacts} />
        <Resource name="companies" {...companies} />
        <Resource name="contactNotes" />
        <Resource name="dealNotes" />
        <Resource name="tasks" list={ListGuesser} />
        <Resource
            name="sales"
            list={ListGuesser}
            recordRepresentation={(record: any) =>
                `${record.first_name} ${record.last_name}`
            }
        />
        <Resource name="tags" list={ListGuesser} />
    </Admin>
);

export default App;<|MERGE_RESOLUTION|>--- conflicted
+++ resolved
@@ -16,12 +16,8 @@
 import deals from './deals';
 import { LoginPage } from './login/LoginPage';
 import { Route } from 'react-router';
-<<<<<<< HEAD
-import { SignupPage } from './SignupPage';
 import { SettingsPage } from './settings/SettingsPage';
-=======
 import { SignupPage } from './login/SignupPage';
->>>>>>> 0936591c
 
 const App = () => (
     <Admin
