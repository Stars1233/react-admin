import { CRM } from './root/CRM';
import {
<<<<<<< HEAD
    Admin,
    CustomRoutes,
    ListGuesser,
    Resource,
    defaultTheme,
    localStorageStore,
} from 'react-admin';

import { Route } from 'react-router';
import Layout from './Layout';
import { authProvider } from './authProvider';
import companies from './companies';
import contacts from './contacts';
import { Dashboard } from './dashboard/Dashboard';
import { dataProvider } from './dataProvider';
import deals from './deals';
import { LoginPage } from './login/LoginPage';
import { SignupPage } from './login/SignupPage';
import sales from './sales';
import { SettingsPage } from './settings/SettingsPage';

const App = () => (
    <Admin
        dataProvider={dataProvider}
        authProvider={authProvider}
        store={localStorageStore(undefined, 'CRM')}
        layout={Layout}
        loginPage={LoginPage}
        dashboard={Dashboard}
        theme={{
            ...defaultTheme,
            palette: {
                background: {
                    default: '#fafafb',
                },
            },
        }}
    >
        {permissions => (
            <>
                <CustomRoutes noLayout>
                    <Route path={SignupPage.path} element={<SignupPage />} />
                </CustomRoutes>
                <CustomRoutes>
                    <Route
                        path={SettingsPage.path}
                        element={<SettingsPage />}
                    />
                </CustomRoutes>
                <Resource name="deals" {...deals} />
                <Resource name="contacts" {...contacts} />
                <Resource name="companies" {...companies} />
                {permissions === 'admin' ? (
                    <Resource name="sales" {...sales} />
                ) : null}
                <Resource name="contactNotes" />
                <Resource name="dealNotes" />
                <Resource name="tasks" list={ListGuesser} />
                <Resource name="tags" list={ListGuesser} />
            </>
        )}
    </Admin>
=======
    defaultCompanySectors,
    defaultContactGender,
    defaultDealCategories,
    defaultDealStages,
    defaultLogo,
    defaultNoteStatuses,
    defaultTaskTypes,
    defaultTitle,
} from './root/defaultConfiguration';

const App = () => (
    <CRM
        contactGender={defaultContactGender}
        companySectors={defaultCompanySectors}
        dealCategories={defaultDealCategories}
        dealStages={defaultDealStages}
        logo={defaultLogo}
        noteStatuses={defaultNoteStatuses}
        taskTypes={defaultTaskTypes}
        title={defaultTitle}
    />
>>>>>>> 4fedfeb1
);

export default App;<|MERGE_RESOLUTION|>--- conflicted
+++ resolved
@@ -1,69 +1,5 @@
 import { CRM } from './root/CRM';
 import {
-<<<<<<< HEAD
-    Admin,
-    CustomRoutes,
-    ListGuesser,
-    Resource,
-    defaultTheme,
-    localStorageStore,
-} from 'react-admin';
-
-import { Route } from 'react-router';
-import Layout from './Layout';
-import { authProvider } from './authProvider';
-import companies from './companies';
-import contacts from './contacts';
-import { Dashboard } from './dashboard/Dashboard';
-import { dataProvider } from './dataProvider';
-import deals from './deals';
-import { LoginPage } from './login/LoginPage';
-import { SignupPage } from './login/SignupPage';
-import sales from './sales';
-import { SettingsPage } from './settings/SettingsPage';
-
-const App = () => (
-    <Admin
-        dataProvider={dataProvider}
-        authProvider={authProvider}
-        store={localStorageStore(undefined, 'CRM')}
-        layout={Layout}
-        loginPage={LoginPage}
-        dashboard={Dashboard}
-        theme={{
-            ...defaultTheme,
-            palette: {
-                background: {
-                    default: '#fafafb',
-                },
-            },
-        }}
-    >
-        {permissions => (
-            <>
-                <CustomRoutes noLayout>
-                    <Route path={SignupPage.path} element={<SignupPage />} />
-                </CustomRoutes>
-                <CustomRoutes>
-                    <Route
-                        path={SettingsPage.path}
-                        element={<SettingsPage />}
-                    />
-                </CustomRoutes>
-                <Resource name="deals" {...deals} />
-                <Resource name="contacts" {...contacts} />
-                <Resource name="companies" {...companies} />
-                {permissions === 'admin' ? (
-                    <Resource name="sales" {...sales} />
-                ) : null}
-                <Resource name="contactNotes" />
-                <Resource name="dealNotes" />
-                <Resource name="tasks" list={ListGuesser} />
-                <Resource name="tags" list={ListGuesser} />
-            </>
-        )}
-    </Admin>
-=======
     defaultCompanySectors,
     defaultContactGender,
     defaultDealCategories,
@@ -85,7 +21,6 @@
         taskTypes={defaultTaskTypes}
         title={defaultTitle}
     />
->>>>>>> 4fedfeb1
 );
 
 export default App;