import * as React from 'react';
<<<<<<< HEAD
import { Card, Box, Stack } from '@mui/material';
=======
import { Card, Box, Button, Stack } from '@mui/material';
>>>>>>> 453ea8df
import AssignmentTurnedInIcon from '@mui/icons-material/AssignmentTurnedIn';
import { useGetList, Link, useGetIdentity } from 'react-admin';
import { Contact } from '../types';
import { AddTask } from '../tasks/AddTask';
import { startOfToday, endOfToday, addDays } from 'date-fns';
import { TasksListFilter } from './TasksListFilter';

const today = new Date();
const startOfTodayDateISO = startOfToday().toISOString();
const endOfTodayDateISO = endOfToday().toISOString();
const startOfWeekDateISO = addDays(today, 1).toISOString();
const endOfWeekDateISO = addDays(today, 7).toISOString();

const taskFilters = {
    overdue: { done_date: undefined, due_date_lt: startOfTodayDateISO },
    today: {
        done_date: undefined,
        due_date_gte: startOfTodayDateISO,
        due_date_lte: endOfTodayDateISO,
    },
    thisWeek: {
        done_date: undefined,
        due_date_gte: startOfWeekDateISO,
        due_date_lte: endOfWeekDateISO,
    },
    later: { done_date: undefined, due_date_gt: endOfWeekDateISO },
};

export const TasksList = () => {
    const { identity } = useGetIdentity();
    const { data: contacts, isPending: contactsLoading } = useGetList<Contact>(
        'contacts',
        {
            pagination: { page: 1, perPage: 500 },
            filter: { sales_id: identity?.id },
        },
        { enabled: !!identity }
    );

    if (contactsLoading || !contacts) return null;

    return (
        <Stack>
            <Box display="flex" alignItems="center" marginBottom="1em">
                <Box ml={2} mr={2} display="flex">
                    <AssignmentTurnedInIcon color="disabled" fontSize="large" />
                </Box>
                <Link
                    underline="none"
                    variant="h5"
                    color="textSecondary"
                    to="/contacts"
                >
                    Upcoming tasks
                </Link>
            </Box>
            <Card sx={{ px: 2, mb: '2em' }}>
                <AddTask selectContact />
                <Stack gap={3} mt={2}>
                    <TasksListFilter
                        title="Overdue"
                        filter={taskFilters.overdue}
                        contacts={contacts}
                    />
                    <TasksListFilter
                        title="Today"
                        filter={taskFilters.today}
                        contacts={contacts}
                    />
                    <TasksListFilter
                        title="This week"
                        filter={taskFilters.thisWeek}
                        contacts={contacts}
                    />
                    <TasksListFilter
                        title="Later"
                        filter={taskFilters.later}
                        contacts={contacts}
                    />
                </Stack>
            </Card>
        </Stack>
    );
};<|MERGE_RESOLUTION|>--- conflicted
+++ resolved
@@ -1,9 +1,5 @@
 import * as React from 'react';
-<<<<<<< HEAD
 import { Card, Box, Stack } from '@mui/material';
-=======
-import { Card, Box, Button, Stack } from '@mui/material';
->>>>>>> 453ea8df
 import AssignmentTurnedInIcon from '@mui/icons-material/AssignmentTurnedIn';
 import { useGetList, Link, useGetIdentity } from 'react-admin';
 import { Contact } from '../types';
