--- conflicted
+++ resolved
@@ -129,20 +129,19 @@
                     />
                     <NumberInput source="amount" defaultValue={0} />
                     <DateInput
-<<<<<<< HEAD
                         source="expecting_closing_date"
                         fullWidth
                         validate={[validateRequired, dateInPresentOrFuture]}
                         inputProps={{
                             min: new Date().toISOString().split('T')[0],
                         }}
-=======
+                    />
+                    <DateInput
                         source="start_at"
                         defaultValue={new Date()}
                         fullWidth
                         label="Starting date"
                         readOnly
->>>>>>> 448cf7d4
                     />
                 </SimpleForm>
             </Create>
