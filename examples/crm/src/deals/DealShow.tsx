import {
    Box,
    Button,
    Dialog,
    DialogContent,
    Divider,
    Stack,
    Typography,
} from '@mui/material';
import { useMutation } from '@tanstack/react-query';
import { format } from 'date-fns';
import {
    DeleteButton,
    EditButton,
    ReferenceArrayField,
    ReferenceField,
    ReferenceManyField,
    ShowBase,
    TextField,
    useDataProvider,
    useNotify,
    useRecordContext,
    useRedirect,
    useRefresh,
    useUpdate,
} from 'react-admin';

import ArchiveIcon from '@mui/icons-material/Archive';
import UnarchiveIcon from '@mui/icons-material/Unarchive';
import { CompanyAvatar } from '../companies/CompanyAvatar';
import { DialogCloseButton } from '../misc/DialogCloseButton';
import { NotesIterator } from '../notes';
import { useConfigurationContext } from '../root/ConfigurationContext';
import { Deal } from '../types';
import { ContactList } from './ContactList';
import { findDealLabel } from './deal';

export const DealShow = ({ open, id }: { open: boolean; id?: string }) => {
    const redirect = useRedirect();
    const handleClose = () => {
        redirect('list', 'deals');
    };

    return (
        <Dialog open={open} onClose={handleClose} fullWidth maxWidth="lg">
            <DialogContent sx={{ padding: 0 }}>
                {!!id ? (
                    <ShowBase id={id}>
                        <DealShowContent handleClose={handleClose} />
                    </ShowBase>
                ) : null}
            </DialogContent>
        </Dialog>
    );
};

const CLOSE_TOP_WITH_ARCHIVED = 64 + 22 + 8; // 22 is initial top, 8 is padding, 64 is the height of the archived title
const DealShowContent = ({ handleClose }: { handleClose: () => void }) => {
    const { dealStages } = useConfigurationContext();
    const record = useRecordContext<Deal>();
    if (!record) return null;
    return (
        <>
            <DialogCloseButton
                onClose={handleClose}
                top={record.archived_at ? CLOSE_TOP_WITH_ARCHIVED : 22}
                right={20}
            />
            <Stack gap={1}>
                {record.archived_at ? <ArchivedTitle /> : null}
                <Box display="flex" p={3}>
                    <Box
                        width={100}
                        display="flex"
                        flexDirection="column"
                        alignItems="center"
                    >
                        <ReferenceField
                            source="company_id"
                            reference="companies"
                            link="show"
                        >
                            <CompanyAvatar />
                        </ReferenceField>
                        <ReferenceField
                            source="company_id"
                            reference="companies"
                            link="show"
                        >
                            <TextField
                                source="name"
                                align="center"
                                component="div"
                            />
                        </ReferenceField>
                    </Box>
                    <Box ml={2} flex="1">
                        <Stack direction="row" justifyContent="space-between">
                            <Typography variant="h5">{record.name}</Typography>
                            <Stack gap={1} direction="row" pr={4}>
                                {record.archived_at ? (
                                    <>
                                        <UnarchiveButton record={record} />
                                        <DeleteButton />
                                    </>
                                ) : (
                                    <>
                                        <ArchiveButton record={record} />
                                        <EditButton scrollToTop={false} />
                                    </>
                                )}
                            </Stack>
                        </Stack>

<<<<<<< HEAD
                        <Box display="flex" mt={2}>
                            <Box display="flex" mr={5} flexDirection="column">
                                <Typography
                                    color="textSecondary"
                                    variant="caption"
                                >
                                    Starting date
                                </Typography>
                                <Typography variant="body2">
                                    {format(record.start_at, 'PP')}
                                </Typography>
                            </Box>
                            <Box display="flex" mr={5} flexDirection="column">
                                <Typography
                                    color="textSecondary"
                                    variant="caption"
                                >
                                    Expecting closing date
                                </Typography>
                                <Typography variant="body2">
                                    {format(
                                        record.expecting_closing_date,
                                        'PP'
                                    )}
                                </Typography>
                            </Box>
=======
                    <Box display="flex" mb={2} mt={2}>
                        <Box display="flex" mr={5} flexDirection="column">
                            <Typography color="textSecondary" variant="caption">
                                Expected closing date
                            </Typography>
                            <Typography variant="body2">
                                {format(record.expected_closing_date, 'PP')}
                            </Typography>
                        </Box>
>>>>>>> 86e2f575

                            <Box display="flex" mr={5} flexDirection="column">
                                <Typography
                                    color="textSecondary"
                                    variant="caption"
                                >
                                    Budget
                                </Typography>
                                <Typography variant="body2">
                                    {record.amount.toLocaleString('en-US', {
                                        notation: 'compact',
                                        style: 'currency',
                                        currency: 'USD',
                                        currencyDisplay: 'narrowSymbol',
                                        minimumSignificantDigits: 3,
                                    })}
                                </Typography>
                            </Box>

                            <Box display="flex" mr={5} flexDirection="column">
                                <Typography
                                    color="textSecondary"
                                    variant="caption"
                                >
                                    Category
                                </Typography>
                                <Typography variant="body2">
                                    {record.category}
                                </Typography>
                            </Box>

                            <Box display="flex" mr={5} flexDirection="column">
                                <Typography
                                    color="textSecondary"
                                    variant="caption"
                                >
                                    Stage
                                </Typography>
                                <Typography variant="body2">
                                    {findDealLabel(dealStages, record.stage)}
                                </Typography>
                            </Box>
                        </Box>

<<<<<<< HEAD
                        <Box mt={2} mb={2}>
                            <Box
                                display="flex"
                                mr={5}
                                flexDirection="column"
                                minHeight={48}
                            >
=======
                        {record.category && (
                            <Box display="flex" mr={5} flexDirection="column">
>>>>>>> 86e2f575
                                <Typography
                                    color="textSecondary"
                                    variant="caption"
                                >
<<<<<<< HEAD
                                    Contacts
                                </Typography>
                                <ReferenceArrayField
                                    source="contact_ids"
                                    reference="contacts"
                                >
                                    <ContactList />
                                </ReferenceArrayField>
                            </Box>
                        </Box>
=======
                                    Category
                                </Typography>
                                <Typography variant="body2">
                                    {record.category}
                                </Typography>
                            </Box>
                        )}
>>>>>>> 86e2f575

                        <Box mt={2} mb={2} sx={{ whiteSpace: 'pre-line' }}>
                            <Typography color="textSecondary" variant="caption">
                                Description
                            </Typography>
                            <Typography variant="body2">
                                {record.description}
                            </Typography>
                        </Box>

<<<<<<< HEAD
                        <Divider />

                        <Box mt={2}>
                            <ReferenceManyField
                                target="deal_id"
                                reference="dealNotes"
                                sort={{ field: 'date', order: 'DESC' }}
                            >
                                <NotesIterator reference="deals" />
                            </ReferenceManyField>
                        </Box>
=======
                    {!!record.contact_ids?.length && (
                        <Box mb={2}>
                            <Box
                                display="flex"
                                mr={5}
                                flexDirection="column"
                                minHeight={48}
                            >
                                <Typography
                                    color="textSecondary"
                                    variant="caption"
                                >
                                    Contacts
                                </Typography>
                                <ReferenceArrayField
                                    source="contact_ids"
                                    reference="contacts"
                                >
                                    <ContactList />
                                </ReferenceArrayField>
                            </Box>
                        </Box>
                    )}

                    {record.description && (
                        <Box mt={2} mb={2} sx={{ whiteSpace: 'pre-line' }}>
                            <Typography color="textSecondary" variant="caption">
                                Description
                            </Typography>
                            <Typography variant="body2">
                                {record.description}
                            </Typography>
                        </Box>
                    )}

                    <Divider />

                    <Box mt={2}>
                        <ReferenceManyField
                            target="deal_id"
                            reference="dealNotes"
                            sort={{ field: 'date', order: 'DESC' }}
                        >
                            <NotesIterator reference="deals" />
                        </ReferenceManyField>
>>>>>>> 86e2f575
                    </Box>
                </Box>
            </Stack>
        </>
    );
};

const ArchivedTitle = () => (
    <Box
        sx={{
            background: theme => theme.palette.warning.main,
            px: 3,
            py: 2,
        }}
    >
        <Typography
            variant="h6"
            fontWeight="bold"
            sx={{
                color: theme => theme.palette.warning.contrastText,
            }}
        >
            Archived Deal
        </Typography>
    </Box>
);

const ArchiveButton = ({ record }: { record: Deal }) => {
    const [update] = useUpdate();
    const redirect = useRedirect();
    const notify = useNotify();
    const refresh = useRefresh();
    const handleClick = () => {
        update(
            'deals',
            {
                id: record.id,
                data: { archived_at: new Date().toISOString() },
                previousData: record,
            },
            {
                onSuccess: () => {
                    redirect('list', 'deals');
                    notify('Deal archived', { type: 'info', undoable: false });
                    refresh();
                },
                onError: () => {
                    notify('Error: deal not archived', { type: 'error' });
                },
            }
        );
    };

    return (
        <Button onClick={handleClick} startIcon={<ArchiveIcon />}>
            Archive
        </Button>
    );
};

const UnarchiveButton = ({ record }: { record: Deal }) => {
    const dataProvider = useDataProvider();
    const redirect = useRedirect();
    const notify = useNotify();
    const refresh = useRefresh();

    const { mutate } = useMutation({
        mutationFn: () => dataProvider.unarchiveDeal(record),
        onSuccess: () => {
            redirect('list', 'deals');
            notify('Deal unarchived', {
                type: 'info',
                undoable: false,
            });
            refresh();
        },
        onError: () => {
            notify('Error: deal not unarchived', { type: 'error' });
        },
    });

    const handleClick = () => {
        mutate();
    };

    return (
        <Button onClick={handleClick} startIcon={<UnarchiveIcon />}>
            Send back to the board
        </Button>
    );
};<|MERGE_RESOLUTION|>--- conflicted
+++ resolved
@@ -112,44 +112,18 @@
                             </Stack>
                         </Stack>
 
-<<<<<<< HEAD
-                        <Box display="flex" mt={2}>
+                        <Box display="flex" mb={2} mt={2}>
                             <Box display="flex" mr={5} flexDirection="column">
                                 <Typography
                                     color="textSecondary"
                                     variant="caption"
                                 >
-                                    Starting date
+                                    Expected closing date
                                 </Typography>
                                 <Typography variant="body2">
-                                    {format(record.start_at, 'PP')}
-                                </Typography>
-                            </Box>
-                            <Box display="flex" mr={5} flexDirection="column">
-                                <Typography
-                                    color="textSecondary"
-                                    variant="caption"
-                                >
-                                    Expecting closing date
-                                </Typography>
-                                <Typography variant="body2">
-                                    {format(
-                                        record.expecting_closing_date,
-                                        'PP'
-                                    )}
-                                </Typography>
-                            </Box>
-=======
-                    <Box display="flex" mb={2} mt={2}>
-                        <Box display="flex" mr={5} flexDirection="column">
-                            <Typography color="textSecondary" variant="caption">
-                                Expected closing date
-                            </Typography>
-                            <Typography variant="body2">
-                                {format(record.expected_closing_date, 'PP')}
-                            </Typography>
-                        </Box>
->>>>>>> 86e2f575
+                                    {format(record.expected_closing_date, 'PP')}
+                                </Typography>
+                            </Box>
 
                             <Box display="flex" mr={5} flexDirection="column">
                                 <Typography
@@ -169,78 +143,75 @@
                                 </Typography>
                             </Box>
 
+                            {record.category && (
+                                <Box
+                                    display="flex"
+                                    mr={5}
+                                    flexDirection="column"
+                                >
+                                    <Typography
+                                        color="textSecondary"
+                                        variant="caption"
+                                    >
+                                        Category
+                                    </Typography>
+                                    <Typography variant="body2">
+                                        {record.category}
+                                    </Typography>
+                                </Box>
+                            )}
+
                             <Box display="flex" mr={5} flexDirection="column">
                                 <Typography
                                     color="textSecondary"
                                     variant="caption"
                                 >
-                                    Category
+                                    Stage
                                 </Typography>
                                 <Typography variant="body2">
-                                    {record.category}
-                                </Typography>
-                            </Box>
-
-                            <Box display="flex" mr={5} flexDirection="column">
+                                    {findDealLabel(dealStages, record.stage)}
+                                </Typography>
+                            </Box>
+                        </Box>
+
+                        {!!record.contact_ids?.length && (
+                            <Box mb={2}>
+                                <Box
+                                    display="flex"
+                                    mr={5}
+                                    flexDirection="column"
+                                    minHeight={48}
+                                >
+                                    <Typography
+                                        color="textSecondary"
+                                        variant="caption"
+                                    >
+                                        Contacts
+                                    </Typography>
+                                    <ReferenceArrayField
+                                        source="contact_ids"
+                                        reference="contacts"
+                                    >
+                                        <ContactList />
+                                    </ReferenceArrayField>
+                                </Box>
+                            </Box>
+                        )}
+
+                        {record.description && (
+                            <Box mt={2} mb={2} sx={{ whiteSpace: 'pre-line' }}>
                                 <Typography
                                     color="textSecondary"
                                     variant="caption"
                                 >
-                                    Stage
+                                    Description
                                 </Typography>
                                 <Typography variant="body2">
-                                    {findDealLabel(dealStages, record.stage)}
-                                </Typography>
-                            </Box>
-                        </Box>
-
-<<<<<<< HEAD
-                        <Box mt={2} mb={2}>
-                            <Box
-                                display="flex"
-                                mr={5}
-                                flexDirection="column"
-                                minHeight={48}
-                            >
-=======
-                        {record.category && (
-                            <Box display="flex" mr={5} flexDirection="column">
->>>>>>> 86e2f575
-                                <Typography
-                                    color="textSecondary"
-                                    variant="caption"
-                                >
-<<<<<<< HEAD
-                                    Contacts
-                                </Typography>
-                                <ReferenceArrayField
-                                    source="contact_ids"
-                                    reference="contacts"
-                                >
-                                    <ContactList />
-                                </ReferenceArrayField>
-                            </Box>
-                        </Box>
-=======
-                                    Category
-                                </Typography>
-                                <Typography variant="body2">
-                                    {record.category}
+                                    {record.description}
                                 </Typography>
                             </Box>
                         )}
->>>>>>> 86e2f575
-
-                        <Box mt={2} mb={2} sx={{ whiteSpace: 'pre-line' }}>
-                            <Typography color="textSecondary" variant="caption">
-                                Description
-                            </Typography>
-                            <Typography variant="body2">
-                                {record.description}
-                            </Typography>
-                        </Box>
-
-<<<<<<< HEAD
+
                         <Divider />
 
                         <Box mt={2}>
@@ -252,53 +223,6 @@
                                 <NotesIterator reference="deals" />
                             </ReferenceManyField>
                         </Box>
-=======
-                    {!!record.contact_ids?.length && (
-                        <Box mb={2}>
-                            <Box
-                                display="flex"
-                                mr={5}
-                                flexDirection="column"
-                                minHeight={48}
-                            >
-                                <Typography
-                                    color="textSecondary"
-                                    variant="caption"
-                                >
-                                    Contacts
-                                </Typography>
-                                <ReferenceArrayField
-                                    source="contact_ids"
-                                    reference="contacts"
-                                >
-                                    <ContactList />
-                                </ReferenceArrayField>
-                            </Box>
-                        </Box>
-                    )}
-
-                    {record.description && (
-                        <Box mt={2} mb={2} sx={{ whiteSpace: 'pre-line' }}>
-                            <Typography color="textSecondary" variant="caption">
-                                Description
-                            </Typography>
-                            <Typography variant="body2">
-                                {record.description}
-                            </Typography>
-                        </Box>
-                    )}
-
-                    <Divider />
-
-                    <Box mt={2}>
-                        <ReferenceManyField
-                            target="deal_id"
-                            reference="dealNotes"
-                            sort={{ field: 'date', order: 'DESC' }}
-                        >
-                            <NotesIterator reference="deals" />
-                        </ReferenceManyField>
->>>>>>> 86e2f575
                     </Box>
                 </Box>
             </Stack>
