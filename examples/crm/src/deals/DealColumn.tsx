--- conflicted
+++ resolved
@@ -13,12 +13,9 @@
     stage: string;
     deals: Deal[];
 }) => {
-<<<<<<< HEAD
     const totalAmount = deals.reduce((sum, deal) => sum + deal.amount, 0);
 
-=======
     const { dealStages } = useConfigurationContext();
->>>>>>> 831181c0
     return (
         <Box
             sx={{
@@ -36,11 +33,9 @@
                 },
             }}
         >
-<<<<<<< HEAD
             <Stack alignItems="center">
                 <Typography variant="subtitle1">
-                    {/* @ts-ignore */}
-                    {stageNames[stage]}
+                    {findDealLabel(dealStages, stage)}
                 </Typography>
                 <Typography
                     variant="subtitle1"
@@ -58,11 +53,6 @@
                     )
                 </Typography>
             </Stack>
-=======
-            <Typography align="center" variant="subtitle1">
-                {findDealLabel(dealStages, stage)}
-            </Typography>
->>>>>>> 831181c0
             <Droppable droppableId={stage}>
                 {(droppableProvided, snapshot) => (
                     <Box
