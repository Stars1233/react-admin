--- conflicted
+++ resolved
@@ -17,7 +17,6 @@
 const TASK_DONE_NOT_CHANGED = 'TASK_DONE_NOT_CHANGED';
 let taskUpdateType = TASK_DONE_NOT_CHANGED;
 
-<<<<<<< HEAD
 const processLogo = async (params: any) => {
     if (typeof params.data.logo !== 'object' || params.data.logo === null) {
         return getCompanyAvatar(params.data);
@@ -32,13 +31,14 @@
     }
 
     return logo;
-=======
+};
+
 const beforeContactUpsert = async (
     params: CreateParams<any> | UpdateParams<any>,
     dataProvider: DataProvider
 ) => {
     const { data } = params;
-    const avatarUrl = await getAvatarUrl(data);
+    const avatarUrl = await getContactAvatar(data);
     data.avatar = avatarUrl || null;
 
     if (!data.company_id) {
@@ -55,38 +55,26 @@
 
     data.company_name = company.name;
     return params;
->>>>>>> 2b574ce8
 };
 
 export const dataProvider = withLifecycleCallbacks(baseDataProvider, [
     {
         resource: 'contacts',
-<<<<<<< HEAD
-        beforeCreate: async params => {
+        beforeCreate: async (params, dataProvider) => {
             const { data } = params;
             const avatarUrl = await getContactAvatar(data);
             data.avatar = avatarUrl || null;
-            return params;
+            return beforeContactUpsert(params, dataProvider);
         },
         beforeUpdate: async params => {
             const { data } = params;
             const avatarUrl = await getContactAvatar(data);
             data.avatar = avatarUrl || null;
-            return params;
-=======
-        beforeCreate: async (params, dataProvider) => {
-            return beforeContactUpsert(params, dataProvider);
-        },
-        beforeUpdate: async (
-            params: UpdateParams<any>,
-            dataProvider: DataProvider
-        ) => {
             const result = await beforeContactUpsert(params, dataProvider);
             return {
                 ...params,
                 data: result.data,
             };
->>>>>>> 2b574ce8
         },
     },
     {
@@ -188,7 +176,6 @@
     },
     {
         resource: 'companies',
-<<<<<<< HEAD
         beforeCreate: async params => {
             const logo = await processLogo(params);
             return {
@@ -208,6 +195,27 @@
                     logo,
                 },
             };
+        },
+        afterUpdate: async (result, dataProvider) => {
+            // get all users of the company and for each user, update the company_name
+            const { id, name } = result.data;
+            const { data: contacts } = await dataProvider.getList('contacts', {
+                filter: { company_id: id },
+                pagination: { page: 1, perPage: 1000 },
+                sort: { field: 'id', order: 'ASC' },
+            });
+            await Promise.all(
+                contacts.map(contact =>
+                    dataProvider.update('contacts', {
+                        id: contact.id,
+                        data: {
+                            company_name: name,
+                        },
+                        previousData: contact,
+                    })
+                )
+            );
+            return result;
         },
     },
 ]);
@@ -223,29 +231,4 @@
         reader.onload = () => resolve(reader.result);
         reader.onerror = reject;
         reader.readAsDataURL(file.rawFile);
-    });
-=======
-        afterUpdate: async (result, dataProvider) => {
-            // get all users of the company and for each user, update the company_name
-            const { id, name } = result.data;
-            const { data: contacts } = await dataProvider.getList('contacts', {
-                filter: { company_id: id },
-                pagination: { page: 1, perPage: 1000 },
-                sort: { field: 'id', order: 'ASC' },
-            });
-            await Promise.all(
-                contacts.map(contact =>
-                    dataProvider.update('contacts', {
-                        id: contact.id,
-                        data: {
-                            company_name: name,
-                        },
-                        previousData: contact,
-                    })
-                )
-            );
-            return result;
-        },
-    },
-]);
->>>>>>> 2b574ce8
+    });