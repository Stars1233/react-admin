import reactRefresh from '@vitejs/plugin-react-refresh';
import path from 'path';

/**
 * https://vitejs.dev/config/
 * @type { import('vite').UserConfig }
 */
export default {
    plugins: [reactRefresh()],
<<<<<<< HEAD
    resolve: {
        alias: [
            {
                find: /^react-admin$/,
                replacement: path.resolve(
                    __dirname,
                    '../../packages/react-admin/src'
                ),
            },
            {
                find: /^ra-data-local-storage$/,
                replacement: path.resolve(
                    __dirname,
                    '../../packages/ra-data-localstorage/src'
                ),
            },
            {
                find: /^ra-(.*)$/,
                replacement: path.resolve(
                    __dirname,
                    '../../packages/ra-$1/src'
                ),
            },
            {
                find: /^@mui\/icons-material\/(.*)/,
                replacement: '@mui/icons-material/esm/$1',
            },
        ],
    },
    server: {
        port: 8080,
    },
    define: { 'process.env': {} },
};
=======
    alias: process.env.CODESANDBOX_SSE
        ? []
        : [
              {
                  find: /^react-admin$/,
                  replacement: path.resolve(
                      __dirname,
                      '../../packages/react-admin/src'
                  ),
              },
              {
                  find: /^ra-core$/,
                  replacement: path.resolve(
                      __dirname,
                      '../../packages/ra-core/src'
                  ),
              },
              {
                  find: /^ra-ui-materialui$/,
                  replacement: path.resolve(
                      __dirname,
                      '../../packages/ra-ui-materialui/src'
                  ),
              },
              {
                  find: /^ra-data-local-storage$/,
                  replacement: path.resolve(
                      __dirname,
                      '../../packages/ra-data-localstorage/src'
                  ),
              },
              {
                  find: /^ra-no-code$/,
                  replacement: path.resolve(
                      __dirname,
                      '../../packages/ra-no-code/src'
                  ),
              },
              {
                  find: /^@material-ui\/icons\/(.*)/,
                  replacement: '@material-ui/icons/esm/$1',
              },
              {
                  find: /^@material-ui\/core\/(.+)/,
                  replacement: '@material-ui/core/es/$1',
              },
              {
                  find: /^@material-ui\/core$/,
                  replacement: '@material-ui/core/es',
              },
          ],
});
>>>>>>> 14c8a62e
<|MERGE_RESOLUTION|>--- conflicted
+++ resolved
@@ -7,92 +7,39 @@
  */
 export default {
     plugins: [reactRefresh()],
-<<<<<<< HEAD
     resolve: {
-        alias: [
-            {
-                find: /^react-admin$/,
-                replacement: path.resolve(
-                    __dirname,
-                    '../../packages/react-admin/src'
-                ),
-            },
-            {
-                find: /^ra-data-local-storage$/,
-                replacement: path.resolve(
-                    __dirname,
-                    '../../packages/ra-data-localstorage/src'
-                ),
-            },
-            {
-                find: /^ra-(.*)$/,
-                replacement: path.resolve(
-                    __dirname,
-                    '../../packages/ra-$1/src'
-                ),
-            },
-            {
-                find: /^@mui\/icons-material\/(.*)/,
-                replacement: '@mui/icons-material/esm/$1',
-            },
-        ],
+        alias: process.env.CODESANDBOX_SSE
+            ? []
+            : [
+                  {
+                      find: /^react-admin$/,
+                      replacement: path.resolve(
+                          __dirname,
+                          '../../packages/react-admin/src'
+                      ),
+                  },
+                  {
+                      find: /^ra-data-local-storage$/,
+                      replacement: path.resolve(
+                          __dirname,
+                          '../../packages/ra-data-localstorage/src'
+                      ),
+                  },
+                  {
+                      find: /^ra-(.*)$/,
+                      replacement: path.resolve(
+                          __dirname,
+                          '../../packages/ra-$1/src'
+                      ),
+                  },
+                  {
+                      find: /^@mui\/icons-material\/(.*)/,
+                      replacement: '@mui/icons-material/esm/$1',
+                  },
+              ],
     },
     server: {
         port: 8080,
     },
     define: { 'process.env': {} },
-};
-=======
-    alias: process.env.CODESANDBOX_SSE
-        ? []
-        : [
-              {
-                  find: /^react-admin$/,
-                  replacement: path.resolve(
-                      __dirname,
-                      '../../packages/react-admin/src'
-                  ),
-              },
-              {
-                  find: /^ra-core$/,
-                  replacement: path.resolve(
-                      __dirname,
-                      '../../packages/ra-core/src'
-                  ),
-              },
-              {
-                  find: /^ra-ui-materialui$/,
-                  replacement: path.resolve(
-                      __dirname,
-                      '../../packages/ra-ui-materialui/src'
-                  ),
-              },
-              {
-                  find: /^ra-data-local-storage$/,
-                  replacement: path.resolve(
-                      __dirname,
-                      '../../packages/ra-data-localstorage/src'
-                  ),
-              },
-              {
-                  find: /^ra-no-code$/,
-                  replacement: path.resolve(
-                      __dirname,
-                      '../../packages/ra-no-code/src'
-                  ),
-              },
-              {
-                  find: /^@material-ui\/icons\/(.*)/,
-                  replacement: '@material-ui/icons/esm/$1',
-              },
-              {
-                  find: /^@material-ui\/core\/(.+)/,
-                  replacement: '@material-ui/core/es/$1',
-              },
-              {
-                  find: /^@material-ui\/core$/,
-                  replacement: '@material-ui/core/es',
-              },
-          ],
-});
->>>>>>> 14c8a62e
+};