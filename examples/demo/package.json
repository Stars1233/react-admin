--- conflicted
+++ resolved
@@ -7,11 +7,7 @@
         "@apollo/client": "^3.12.4",
         "@mui/icons-material": "^6.0.0",
         "@mui/material": "^6.0.0",
-<<<<<<< HEAD
         "@types/recharts": "^1.8.10",
-=======
-        "@vitejs/plugin-react": "^2.2.0",
->>>>>>> 9a46596b
         "clsx": "^2.1.1",
         "data-generator-retail": "^5.0.0",
         "date-fns": "^3.6.0",
