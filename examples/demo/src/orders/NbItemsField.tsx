import * as React from 'react';
import { FunctionField, FieldProps } from 'react-admin';
import { Order } from '../types';

<<<<<<< HEAD
const render = (record?: Order) => record && record.basket.length;

const NbItemsField = ({ record }: FieldProps<Order>) => (
    <FunctionField<Order> record={record} render={render} />
=======
const render = (record?: Record) => record && (record as Order).basket.length;

const NbItemsField: FC<any> = ({ record }) => (
    <FunctionField record={record} render={render} />
>>>>>>> 932e2f35
);

NbItemsField.defaultProps = {
    label: 'resources.commands.fields.nb_items',
    textAlign: 'right',
};

export default NbItemsField;<|MERGE_RESOLUTION|>--- conflicted
+++ resolved
@@ -2,17 +2,10 @@
 import { FunctionField, FieldProps } from 'react-admin';
 import { Order } from '../types';
 
-<<<<<<< HEAD
 const render = (record?: Order) => record && record.basket.length;
 
 const NbItemsField = ({ record }: FieldProps<Order>) => (
     <FunctionField<Order> record={record} render={render} />
-=======
-const render = (record?: Record) => record && (record as Order).basket.length;
-
-const NbItemsField: FC<any> = ({ record }) => (
-    <FunctionField record={record} render={render} />
->>>>>>> 932e2f35
 );
 
 NbItemsField.defaultProps = {
