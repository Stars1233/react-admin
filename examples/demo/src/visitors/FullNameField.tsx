--- conflicted
+++ resolved
@@ -1,9 +1,5 @@
-<<<<<<< HEAD
-import React, { FC, memo } from 'react';
-=======
 import * as React from 'react';
-import { FC } from 'react';
->>>>>>> 781bd619
+import { FC, memo } from 'react';
 import { makeStyles } from '@material-ui/core/styles';
 
 import AvatarField from './AvatarField';
