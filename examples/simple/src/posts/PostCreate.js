import React, { Component } from 'react';
import { connect } from 'react-redux';

import RichTextInput from 'ra-input-rich-text';
import {
    ArrayInput,
    BooleanInput,
    Create,
    crudCreate,
    DateInput,
    FormDataConsumer,
    LongTextInput,
    NumberInput,
    SaveButton,
    SimpleForm,
    SimpleFormIterator,
    TextInput,
    Toolbar,
    ArrayInput,
    SimpleFormIterator,
    ReferenceInput,
    AutocompleteInput,
    SelectInput,
} from 'react-admin'; // eslint-disable-line import/no-unresolved

const saveWithNote = (values, basePath, redirectTo) =>
    crudCreate('posts', { ...values, average_note: 10 }, basePath, redirectTo);

class SaveWithNoteButtonComponent extends Component {
    handleClick = () => {
        const { basePath, handleSubmit, redirect, saveWithNote } = this.props;

        return handleSubmit(values => {
            saveWithNote(values, basePath, redirect);
        });
    };

    render() {
        const { handleSubmitWithRedirect, saveWithNote, ...props } = this.props;

        return (
            <SaveButton
                handleSubmitWithRedirect={this.handleClick}
                {...props}
            />
        );
    }
}

const SaveWithNoteButton = connect(
    undefined,
    { saveWithNote }
)(SaveWithNoteButtonComponent);

const PostCreateToolbar = props => (
    <Toolbar {...props}>
        <SaveButton
            label="post.action.save_and_show"
            redirect="show"
            submitOnEnter={true}
        />
        <SaveButton
            label="post.action.save_and_add"
            redirect={false}
            submitOnEnter={false}
            variant="flat"
        />
        <SaveWithNoteButton
            label="post.action.save_with_average_note"
            redirect="show"
            submitOnEnter={false}
            variant="flat"
        />
    </Toolbar>
);

const getDefaultDate = () => new Date();

const PostCreate = ({ permissions, ...props }) => (
    <Create {...props}>
        <SimpleForm
            toolbar={<PostCreateToolbar />}
            defaultValue={{ average_note: 0 }}
            validate={values => {
                const errors = {};
                ['title', 'teaser'].forEach(field => {
                    if (!values[field]) {
                        errors[field] = ['Required field'];
                    }
                });

                if (values.average_note < 0 || values.average_note > 5) {
                    errors.average_note = ['Should be between 0 and 5'];
                }

                return errors;
            }}
        >
            <TextInput source="title" />
            <LongTextInput source="teaser" />
            <RichTextInput source="body" />
            <FormDataConsumer>
                {({ formData, ...rest }) =>
                    formData.title && (
                        <NumberInput
                            source="average_note"
                            defaultValue={5}
                            {...rest}
                        />
                    )
                }
            </FormDataConsumer>
            <DateInput source="published_at" defaultValue={getDefaultDate} />
            <BooleanInput source="commentable" defaultValue />
<<<<<<< HEAD
            <ArrayInput
                source="backlinks"
                defaultValue={[
                    {
                        date: new Date().toISOString(),
                        url: 'http://google.com',
                    },
                ]}
            >
                <SimpleFormIterator>
                    <DateInput source="date" />
                    <TextInput source="url" />
                </SimpleFormIterator>
            </ArrayInput>
=======
            {permissions === 'admin' && (
                <ArrayInput source="authors">
                    <SimpleFormIterator>
                        <ReferenceInput
                            label="User"
                            source="user_id"
                            reference="users"
                        >
                            <AutocompleteInput />
                        </ReferenceInput>
                        <SelectInput
                            source="role"
                            choices={[
                                { id: 'headwriter', name: 'Head Writer' },
                                { id: 'proofreader', name: 'Proof reader' },
                                { id: 'cowriter', name: 'Co-Writer' },
                            ]}
                        />
                    </SimpleFormIterator>
                </ArrayInput>
            )}
>>>>>>> 1aa1b349
        </SimpleForm>
    </Create>
);

export default PostCreate;<|MERGE_RESOLUTION|>--- conflicted
+++ resolved
@@ -112,7 +112,6 @@
             </FormDataConsumer>
             <DateInput source="published_at" defaultValue={getDefaultDate} />
             <BooleanInput source="commentable" defaultValue />
-<<<<<<< HEAD
             <ArrayInput
                 source="backlinks"
                 defaultValue={[
@@ -127,7 +126,6 @@
                     <TextInput source="url" />
                 </SimpleFormIterator>
             </ArrayInput>
-=======
             {permissions === 'admin' && (
                 <ArrayInput source="authors">
                     <SimpleFormIterator>
@@ -149,7 +147,6 @@
                     </SimpleFormIterator>
                 </ArrayInput>
             )}
->>>>>>> 1aa1b349
         </SimpleForm>
     </Create>
 );
