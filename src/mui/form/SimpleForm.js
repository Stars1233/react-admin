import React, { PropTypes } from 'react';
import { reduxForm } from 'redux-form';
import { connect } from 'react-redux';
import compose from 'recompose/compose';
import { validateForm } from '../../util/validate';
import getDefaultValues from '../form/getDefaultValues';
import FormField from './FormField';
import Toolbar from './Toolbar';

export const SimpleForm = ({ children, handleSubmit, invalid, record, resource, basePath }) => (
    <form onSubmit={handleSubmit}>
        <div style={{ padding: '0 1em 1em 1em' }}>
            {React.Children.map(children, input => input && (
                <div key={input.props.source} style={input.props.style}>
                    <FormField input={input} resource={resource} record={record} basePath={basePath} />
                </div>
            ))}
        </div>
        <Toolbar invalid={invalid} />
    </form>
);

SimpleForm.propTypes = {
    children: PropTypes.node,
    defaultValue: PropTypes.oneOfType([
        PropTypes.object,
        PropTypes.func,
    ]),
    handleSubmit: PropTypes.func,
    invalid: PropTypes.bool,
    record: PropTypes.object,
    resource: PropTypes.string,
    basePath: PropTypes.string,
    validation: PropTypes.func,
};

<<<<<<< HEAD
const enhance = compose(
    connect((state, props) => ({
        initialValues: getDefaultValues(state, props),
    })),
    reduxForm({
        form: 'record-form',
        validate: validateForm,
    }),
);
=======
const ReduxForm = reduxForm({
    form: 'record-form',
    validate: validateForm,
    enableReinitialize: true,
})(SimpleForm);

const mapStateToProps = (state, props) => ({
    initialValues: getDefaultValues(state, props),
});
>>>>>>> 60eabe8a

export default enhance(SimpleForm);<|MERGE_RESOLUTION|>--- conflicted
+++ resolved
@@ -34,7 +34,6 @@
     validation: PropTypes.func,
 };
 
-<<<<<<< HEAD
 const enhance = compose(
     connect((state, props) => ({
         initialValues: getDefaultValues(state, props),
@@ -42,18 +41,8 @@
     reduxForm({
         form: 'record-form',
         validate: validateForm,
+        enableReinitialize: true,
     }),
 );
-=======
-const ReduxForm = reduxForm({
-    form: 'record-form',
-    validate: validateForm,
-    enableReinitialize: true,
-})(SimpleForm);
-
-const mapStateToProps = (state, props) => ({
-    initialValues: getDefaultValues(state, props),
-});
->>>>>>> 60eabe8a
 
 export default enhance(SimpleForm);